use std::str::FromStr;

use cosmwasm_std::{Coin, Decimal, StdError, Uint128};
use mars_types::{
    credit_manager::{DebtAmount, Positions},
    health::AccountKind,
    oracle::ActionKind,
    params::{
        AssetParamsUnchecked, AssetParamsUpdate::AddOrUpdate, CmSettings, HlsParamsUnchecked,
        LiquidationBonus, RedBankSettings,
    },
};

use super::helpers::MockEnv;

#[test]
fn uses_liquidation_pricing() {
    let mut mock = MockEnv::new().build().unwrap();

    let umars = "umars";
    mock.set_price(umars, Decimal::one(), ActionKind::Liquidation);

    let update = AddOrUpdate {
        params: AssetParamsUnchecked {
            denom: umars.to_string(),
            credit_manager: CmSettings {
                whitelisted: false,
                hls: Some(HlsParamsUnchecked {
                    max_loan_to_value: Decimal::from_str("0.8").unwrap(),
                    liquidation_threshold: Decimal::from_str("0.9").unwrap(),
                    correlations: vec![],
                }),
            },
            red_bank: RedBankSettings {
                deposit_enabled: false,
                borrow_enabled: false,
            },
            max_loan_to_value: Decimal::from_atomics(4523u128, 4).unwrap(),
            liquidation_threshold: Decimal::from_atomics(5u128, 1).unwrap(),
            liquidation_bonus: LiquidationBonus {
                starting_lb: Decimal::percent(1u64),
                slope: Decimal::from_atomics(2u128, 0).unwrap(),
                min_lb: Decimal::percent(2u64),
                max_lb: Decimal::percent(10u64),
            },
            protocol_liquidation_fee: Decimal::percent(2u64),
            deposit_cap: Default::default(),
            close_factor: Decimal::percent(80u64),
        },
    };

    mock.update_asset_params(update);

    let account_id = "123";
    mock.set_positions_response(
        account_id,
        &Positions {
            account_id: account_id.to_string(),
            account_kind: AccountKind::Default,
            deposits: vec![Coin {
                denom: umars.to_string(),
                amount: Uint128::new(30),
            }],
            debts: vec![DebtAmount {
                denom: umars.to_string(),
                shares: Default::default(),
                amount: Uint128::new(2),
            }],
            lends: vec![],
            vaults: vec![],
<<<<<<< HEAD
            perps: vec![],
            perp_vault: None,
=======
            staked_astro_lps: vec![],
>>>>>>> 165900d8
        },
    );

    // Default pricing should error
    let err: StdError =
        mock.query_health_state(account_id, AccountKind::Default, ActionKind::Default).unwrap_err();
    assert_eq!(
        err,
        StdError::generic_err(
            "Querier contract error: Generic error: Querier contract error: type: cosmwasm_std::math::decimal::Decimal; key: [00, 12, 64, 65, 66, 61, 75, 6C, 74, 5F, 63, 6F, 69, 6E, 5F, 70, 72, 69, 63, 65, 75, 6D, 61, 72, 73] not found".to_string()
        )
    );
    let err: StdError = mock
        .query_health_values(account_id, AccountKind::Default, ActionKind::Default)
        .unwrap_err();
    assert_eq!(
        err,
        StdError::generic_err(
            "Querier contract error: Generic error: Querier contract error: type: cosmwasm_std::math::decimal::Decimal; key: [00, 12, 64, 65, 66, 61, 75, 6C, 74, 5F, 63, 6F, 69, 6E, 5F, 70, 72, 69, 63, 65, 75, 6D, 61, 72, 73] not found".to_string()
        )
    );

    // Liquidation pricing is used and succeeds
    mock.query_health_state(account_id, AccountKind::Default, ActionKind::Liquidation).unwrap();
    mock.query_health_values(account_id, AccountKind::Default, ActionKind::Liquidation).unwrap();
}<|MERGE_RESOLUTION|>--- conflicted
+++ resolved
@@ -68,12 +68,9 @@
             }],
             lends: vec![],
             vaults: vec![],
-<<<<<<< HEAD
+            staked_astro_lps: vec![],
             perps: vec![],
             perp_vault: None,
-=======
-            staked_astro_lps: vec![],
->>>>>>> 165900d8
         },
     );
 
