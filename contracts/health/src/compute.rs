--- conflicted
+++ resolved
@@ -34,16 +34,13 @@
         })
         .collect::<StdResult<HashMap<_, _>>>()?;
     let vault_base_token_denoms = vault_infos.values().map(|v| &v.base_token).collect::<Vec<_>>();
-<<<<<<< HEAD
+    let staked_lp_denoms = positions.staked_astro_lps.iter().map(|d| &d.denom).collect::<Vec<_>>();
     let perp_denoms = positions.perps.iter().map(|p| &p.denom).collect::<Vec<_>>();
     let perp_vault_denoms = if let Some(p) = &positions.perp_vault {
         vec![&p.denom]
     } else {
         vec![]
     };
-=======
-    let staked_lp_denoms = positions.staked_astro_lps.iter().map(|d| &d.denom).collect::<Vec<_>>();
->>>>>>> 165900d8
 
     // Collect prices + asset
     let mut asset_params: HashMap<String, AssetParams> = HashMap::new();
@@ -54,29 +51,29 @@
         .chain(debt_denoms)
         .chain(lend_denoms)
         .chain(vault_base_token_denoms)
-<<<<<<< HEAD
+        .chain(staked_lp_denoms)
         .chain(perp_vault_denoms)
-        .try_for_each(|denom| -> StdResult<()> {
-            // Asset data
-            let price = q.oracle.query_price(&deps.querier, denom, action.clone())?.price;
-            oracle_prices.insert(denom.clone(), price);
-            let params = q.params.query_asset_params(&deps.querier, denom)?;
-            asset_params.insert(denom.clone(), params);
-
-=======
-        .chain(staked_lp_denoms)
         .try_for_each(|denom| -> StdResult<()> {
             let params_opt = q.params.query_asset_params(&deps.querier, denom)?;
             // If the asset is not supported, we skip it (both params and price)
             if let Some(params) = params_opt {
-                denoms_data.params.insert(denom.clone(), params);
+                asset_params.insert(denom.to_string(), params);
 
                 let price = q.oracle.query_price(&deps.querier, denom, action.clone())?.price;
-                denoms_data.prices.insert(denom.clone(), price);
+                oracle_prices.insert(denom.to_string(), price);
             }
->>>>>>> 165900d8
             Ok(())
         })?;
+
+    // Collect all vault data
+    let mut vaults_data: VaultsData = Default::default();
+    positions.vaults.iter().try_for_each(|v| -> HealthResult<()> {
+        let vault_coin_value = v.query_values(&deps.querier, &q.oracle, action.clone())?;
+        vaults_data.vault_values.insert(v.vault.address.clone(), vault_coin_value);
+        let config = q.query_vault_config(&v.vault)?;
+        vaults_data.vault_configs.insert(v.vault.address.clone(), config);
+        Ok(())
+    })?;
 
     let mut perps_data: PerpsData = Default::default();
     perp_denoms.into_iter().try_for_each(|denom| -> StdResult<()> {
@@ -85,16 +82,6 @@
         let perp_denom_state = q.perps.query_perp_denom_state(&deps.querier, denom)?;
         perps_data.denom_states.insert(denom.clone(), perp_denom_state);
         perps_data.params.insert(denom.clone(), perp_params);
-        Ok(())
-    })?;
-
-    // Collect all vault data
-    let mut vaults_data: VaultsData = Default::default();
-    positions.vaults.iter().try_for_each(|v| -> HealthResult<()> {
-        let vault_coin_value = v.query_values(&deps.querier, &q.oracle, action.clone())?;
-        vaults_data.vault_values.insert(v.vault.address.clone(), vault_coin_value);
-        let config = q.query_vault_config(&v.vault)?;
-        vaults_data.vault_configs.insert(v.vault.address.clone(), config);
         Ok(())
     })?;
 
