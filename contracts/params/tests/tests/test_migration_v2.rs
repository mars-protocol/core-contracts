use std::{collections::HashMap, str::FromStr};

use cosmwasm_std::{attr, Addr, Decimal, Event, Order, StdResult, Uint128};
use cw2::{ContractVersion, VersionError};
use mars_params::{
    error::ContractError,
<<<<<<< HEAD
    migrations::v2_2_1::v2_2_0_state,
    state::{ADDRESS_PROVIDER, ASSET_PARAMS, OWNER, RISK_MANAGER},
};
use mars_testing::mock_dependencies;
use mars_types::{
    params::{
        AssetParams, CmSettings, HlsAssetType, HlsParams, LiquidationBonus, MigrateMsg,
        RedBankSettings,
    },
    red_bank::{InterestRateModel, Market},
=======
    migrations::{self, v2_2_0::v2_1_0_state},
    state::{ASSET_PARAMS, OWNER, RISK_MANAGER},
};
use mars_testing::mock_dependencies;
use mars_types::params::{
    AssetParams, CmSettings, HlsAssetType, HlsParams, LiquidationBonus, RedBankSettings,
>>>>>>> 174c96ae
};

#[test]
fn wrong_contract_name() {
    let mut deps = mock_dependencies(&[]);
    cw2::set_contract_version(deps.as_mut().storage, "contract_xyz", "2.2.0").unwrap();

<<<<<<< HEAD
    let err = migrate(deps.as_mut(), mock_env(), migration_msg()).unwrap_err();
=======
    let err = migrations::v2_2_0::migrate(deps.as_mut(), Decimal::one()).unwrap_err();
>>>>>>> 174c96ae

    assert_eq!(
        err,
        ContractError::Version(VersionError::WrongContract {
            expected: "crates.io:mars-params".to_string(),
            found: "contract_xyz".to_string()
        })
    );
}

#[test]
fn wrong_contract_version() {
    let mut deps = mock_dependencies(&[]);
    cw2::set_contract_version(deps.as_mut().storage, "crates.io:mars-params", "2.0.0").unwrap();

<<<<<<< HEAD
    let err = migrate(deps.as_mut(), mock_env(), migration_msg()).unwrap_err();
=======
    let err = migrations::v2_2_0::migrate(deps.as_mut(), Decimal::one()).unwrap_err();
>>>>>>> 174c96ae

    assert_eq!(
        err,
        ContractError::Version(VersionError::WrongVersion {
            expected: "2.2.0".to_string(),
            found: "2.0.0".to_string()
        })
    );
}

#[test]
fn successful_migration() {
    let mut deps = mock_dependencies(&[]);
    cw2::set_contract_version(deps.as_mut().storage, "crates.io:mars-params", "2.2.0").unwrap();

    // Initialize the OWNER storage item so we can later verify the migration has set the risk manager to the owner as default
    let owner = Addr::unchecked("owner");
    let deps_muted = deps.as_mut();
    OWNER
        .initialize(
            deps_muted.storage,
            deps_muted.api,
            mars_owner::OwnerInit::SetInitialOwner {
                owner: owner.to_string(),
            },
        )
        .unwrap();
    ADDRESS_PROVIDER.save(deps.as_mut().storage, &Addr::unchecked("address_provider")).unwrap();

    // Initialize the ASSET_PARAMS storage items with the old state
<<<<<<< HEAD
    v2_2_0_state::ASSET_PARAMS.save(deps.as_mut().storage, "asset_2", &asset_2()).unwrap();
    v2_2_0_state::ASSET_PARAMS.save(deps.as_mut().storage, "asset_1", &asset_1()).unwrap();

    // Add a market to the querier so we can later verify the migration has set the market params correctly
    deps.querier.set_redbank_market(market_2());

    let res = migrate(deps.as_mut(), mock_env(), migration_msg()).unwrap();
=======
    v2_1_0_state::ASSET_PARAMS.save(deps.as_mut().storage, "asset_2", &asset_2()).unwrap();
    v2_1_0_state::ASSET_PARAMS.save(deps.as_mut().storage, "asset_1", &asset_1()).unwrap();

    let res =
        migrations::v2_2_0::migrate(deps.as_mut(), Decimal::from_str("0.9").unwrap()).unwrap();
>>>>>>> 174c96ae

    assert_eq!(res.messages, vec![]);
    assert_eq!(res.events, vec![] as Vec<Event>);
    assert!(res.data.is_none());
    assert_eq!(
        res.attributes,
<<<<<<< HEAD
        vec![attr("action", "migrate"), attr("from_version", "2.2.0"), attr("to_version", "2.2.1")]
=======
        vec![attr("action", "migrate"), attr("from_version", "2.1.0"), attr("to_version", "2.2.3")]
>>>>>>> 174c96ae
    );

    let new_contract_version = ContractVersion {
        contract: "crates.io:mars-params".to_string(),
<<<<<<< HEAD
        version: "2.2.1".to_string(),
=======
        version: "2.2.3".to_string(),
>>>>>>> 174c96ae
    };
    assert_eq!(cw2::get_contract_version(deps.as_ref().storage).unwrap(), new_contract_version);

    assert!(OWNER.is_owner(deps.as_ref().storage, &owner).unwrap());
    // Check that the risk manager has been set to the owner as default
    assert!(RISK_MANAGER.is_owner(deps.as_ref().storage, &owner).unwrap());

    // Check that the ASSET_PARAMS storage items have been migrated correctly
    let asset_params = ASSET_PARAMS
        .range(deps.as_ref().storage, None, None, Order::Ascending)
        .collect::<StdResult<HashMap<_, _>>>()
        .unwrap();
    assert_eq!(asset_params.len(), 2);
    assert_eq!(asset_params.get("asset_1").unwrap(), &expected_asset_1());
    assert_eq!(asset_params.get("asset_2").unwrap(), &expected_asset_2());
}

fn migration_msg() -> MigrateMsg {
    MigrateMsg {
        reserve_factor: Decimal::percent(49),
        interest_rate_model: InterestRateModel {
            optimal_utilization_rate: Decimal::percent(82u64),
            base: Decimal::from_str("2").unwrap(),
            slope_1: Decimal::percent(17u64),
            slope_2: Decimal::percent(35u64),
        },
    }
}

fn asset_1() -> v2_2_0_state::AssetParams {
    v2_2_0_state::AssetParams {
        denom: "asset_1".to_string(),
        credit_manager: CmSettings {
            whitelisted: false,
            hls: None,
            withdraw_enabled: true,
        },
        red_bank: RedBankSettings {
            deposit_enabled: false,
            borrow_enabled: false,
            withdraw_enabled: false,
        },
        max_loan_to_value: Decimal::from_str("0.6").unwrap(),
        liquidation_threshold: Decimal::from_str("0.65").unwrap(),
        liquidation_bonus: LiquidationBonus {
            starting_lb: Decimal::from_str("0.1").unwrap(),
            slope: Decimal::from_str("0.2").unwrap(),
            min_lb: Decimal::from_str("0.3").unwrap(),
            max_lb: Decimal::from_str("0.4").unwrap(),
        },
        protocol_liquidation_fee: Decimal::from_str("0.05").unwrap(),
        deposit_cap: Uint128::from(1230000u128),
        close_factor: Decimal::from_str("0.9").unwrap(),
    }
}

fn expected_asset_1() -> AssetParams {
    let migrate_msg = migration_msg();
    AssetParams {
        denom: "asset_1".to_string(),
        credit_manager: CmSettings {
            whitelisted: false,
            hls: None,
            withdraw_enabled: true,
        },
        red_bank: RedBankSettings {
            deposit_enabled: false,
            borrow_enabled: false,
            withdraw_enabled: false,
        },
        max_loan_to_value: Decimal::from_str("0.6").unwrap(),
        liquidation_threshold: Decimal::from_str("0.65").unwrap(),
        liquidation_bonus: LiquidationBonus {
            starting_lb: Decimal::from_str("0.1").unwrap(),
            slope: Decimal::from_str("0.2").unwrap(),
            min_lb: Decimal::from_str("0.3").unwrap(),
            max_lb: Decimal::from_str("0.4").unwrap(),
        },
        protocol_liquidation_fee: Decimal::from_str("0.05").unwrap(),
        deposit_cap: Uint128::from(1230000u128),
        close_factor: Decimal::from_str("0.9").unwrap(),
        reserve_factor: migrate_msg.reserve_factor,
        interest_rate_model: migrate_msg.interest_rate_model,
    }
}

fn asset_2() -> v2_2_0_state::AssetParams {
    v2_2_0_state::AssetParams {
        denom: "asset_2".to_string(),
        credit_manager: CmSettings {
            whitelisted: true,
            hls: Some(HlsParams {
                max_loan_to_value: Decimal::from_str("0.2").unwrap(),
                liquidation_threshold: Decimal::from_str("0.22").unwrap(),
                correlations: vec![
                    HlsAssetType::Coin {
                        denom: "denom_1".to_string(),
                    },
                    HlsAssetType::Vault {
                        addr: Addr::unchecked("vault_addr_123"),
                    },
                    HlsAssetType::Coin {
                        denom: "denom_2".to_string(),
                    },
                ],
            }),
            withdraw_enabled: true,
        },
        red_bank: RedBankSettings {
            deposit_enabled: true,
            borrow_enabled: true,
            withdraw_enabled: true,
        },
        max_loan_to_value: Decimal::from_str("0.89").unwrap(),
        liquidation_threshold: Decimal::from_str("0.67").unwrap(),
        liquidation_bonus: LiquidationBonus {
            starting_lb: Decimal::from_str("0.2").unwrap(),
            slope: Decimal::from_str("0.1").unwrap(),
            min_lb: Decimal::from_str("0.4").unwrap(),
            max_lb: Decimal::from_str("0.3").unwrap(),
        },
        protocol_liquidation_fee: Decimal::from_str("0.15").unwrap(),
        deposit_cap: Uint128::from(123u128),
        close_factor: Decimal::from_str("0.6").unwrap(),
    }
}

fn market_2() -> Market {
    Market {
        denom: "asset_2".to_string(),
        reserve_factor: Decimal::percent(28),
        interest_rate_model: InterestRateModel {
            optimal_utilization_rate: Decimal::percent(80u64),
            base: Decimal::one(),
            slope_1: Decimal::percent(7u64),
            slope_2: Decimal::percent(45u64),
        },
        ..Default::default()
    }
}

fn expected_asset_2() -> AssetParams {
    let market = market_2();
    AssetParams {
        denom: "asset_2".to_string(),
        credit_manager: CmSettings {
            whitelisted: true,
            hls: Some(HlsParams {
                max_loan_to_value: Decimal::from_str("0.2").unwrap(),
                liquidation_threshold: Decimal::from_str("0.22").unwrap(),
                correlations: vec![
                    HlsAssetType::Coin {
                        denom: "denom_1".to_string(),
                    },
                    HlsAssetType::Vault {
                        addr: Addr::unchecked("vault_addr_123"),
                    },
                    HlsAssetType::Coin {
                        denom: "denom_2".to_string(),
                    },
                ],
            }),
            withdraw_enabled: true,
        },
        red_bank: RedBankSettings {
            deposit_enabled: true,
            borrow_enabled: true,
            withdraw_enabled: true,
        },
        max_loan_to_value: Decimal::from_str("0.89").unwrap(),
        liquidation_threshold: Decimal::from_str("0.67").unwrap(),
        liquidation_bonus: LiquidationBonus {
            starting_lb: Decimal::from_str("0.2").unwrap(),
            slope: Decimal::from_str("0.1").unwrap(),
            min_lb: Decimal::from_str("0.4").unwrap(),
            max_lb: Decimal::from_str("0.3").unwrap(),
        },
        protocol_liquidation_fee: Decimal::from_str("0.15").unwrap(),
        deposit_cap: Uint128::from(123u128),
        close_factor: Decimal::from_str("0.6").unwrap(),
        reserve_factor: market.reserve_factor,
        interest_rate_model: market.interest_rate_model,
    }
}<|MERGE_RESOLUTION|>--- conflicted
+++ resolved
@@ -4,25 +4,12 @@
 use cw2::{ContractVersion, VersionError};
 use mars_params::{
     error::ContractError,
-<<<<<<< HEAD
-    migrations::v2_2_1::v2_2_0_state,
-    state::{ADDRESS_PROVIDER, ASSET_PARAMS, OWNER, RISK_MANAGER},
-};
-use mars_testing::mock_dependencies;
-use mars_types::{
-    params::{
-        AssetParams, CmSettings, HlsAssetType, HlsParams, LiquidationBonus, MigrateMsg,
-        RedBankSettings,
-    },
-    red_bank::{InterestRateModel, Market},
-=======
     migrations::{self, v2_2_0::v2_1_0_state},
     state::{ASSET_PARAMS, OWNER, RISK_MANAGER},
 };
 use mars_testing::mock_dependencies;
 use mars_types::params::{
     AssetParams, CmSettings, HlsAssetType, HlsParams, LiquidationBonus, RedBankSettings,
->>>>>>> 174c96ae
 };
 
 #[test]
@@ -30,11 +17,7 @@
     let mut deps = mock_dependencies(&[]);
     cw2::set_contract_version(deps.as_mut().storage, "contract_xyz", "2.2.0").unwrap();
 
-<<<<<<< HEAD
-    let err = migrate(deps.as_mut(), mock_env(), migration_msg()).unwrap_err();
-=======
     let err = migrations::v2_2_0::migrate(deps.as_mut(), Decimal::one()).unwrap_err();
->>>>>>> 174c96ae
 
     assert_eq!(
         err,
@@ -50,11 +33,7 @@
     let mut deps = mock_dependencies(&[]);
     cw2::set_contract_version(deps.as_mut().storage, "crates.io:mars-params", "2.0.0").unwrap();
 
-<<<<<<< HEAD
-    let err = migrate(deps.as_mut(), mock_env(), migration_msg()).unwrap_err();
-=======
     let err = migrations::v2_2_0::migrate(deps.as_mut(), Decimal::one()).unwrap_err();
->>>>>>> 174c96ae
 
     assert_eq!(
         err,
@@ -85,41 +64,26 @@
     ADDRESS_PROVIDER.save(deps.as_mut().storage, &Addr::unchecked("address_provider")).unwrap();
 
     // Initialize the ASSET_PARAMS storage items with the old state
-<<<<<<< HEAD
     v2_2_0_state::ASSET_PARAMS.save(deps.as_mut().storage, "asset_2", &asset_2()).unwrap();
     v2_2_0_state::ASSET_PARAMS.save(deps.as_mut().storage, "asset_1", &asset_1()).unwrap();
 
     // Add a market to the querier so we can later verify the migration has set the market params correctly
     deps.querier.set_redbank_market(market_2());
 
-    let res = migrate(deps.as_mut(), mock_env(), migration_msg()).unwrap();
-=======
-    v2_1_0_state::ASSET_PARAMS.save(deps.as_mut().storage, "asset_2", &asset_2()).unwrap();
-    v2_1_0_state::ASSET_PARAMS.save(deps.as_mut().storage, "asset_1", &asset_1()).unwrap();
-
     let res =
         migrations::v2_2_0::migrate(deps.as_mut(), Decimal::from_str("0.9").unwrap()).unwrap();
->>>>>>> 174c96ae
 
     assert_eq!(res.messages, vec![]);
     assert_eq!(res.events, vec![] as Vec<Event>);
     assert!(res.data.is_none());
     assert_eq!(
         res.attributes,
-<<<<<<< HEAD
-        vec![attr("action", "migrate"), attr("from_version", "2.2.0"), attr("to_version", "2.2.1")]
-=======
         vec![attr("action", "migrate"), attr("from_version", "2.1.0"), attr("to_version", "2.2.3")]
->>>>>>> 174c96ae
     );
 
     let new_contract_version = ContractVersion {
         contract: "crates.io:mars-params".to_string(),
-<<<<<<< HEAD
-        version: "2.2.1".to_string(),
-=======
         version: "2.2.3".to_string(),
->>>>>>> 174c96ae
     };
     assert_eq!(cw2::get_contract_version(deps.as_ref().storage).unwrap(), new_contract_version);
 
