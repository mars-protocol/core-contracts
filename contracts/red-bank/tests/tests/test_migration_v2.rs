--- conflicted
+++ resolved
@@ -12,7 +12,8 @@
 };
 
 const CONTRACT_NAME: &str = "crates.io:mars-red-bank";
-const FROM_VERSION_V2_3_1: &str = "2.3.1";
+
+const FROM_VERSION_V2_3_2: &str = "2.3.2";
 
 #[test]
 fn v2_2_0_to_v2_3_0_wrong_contract_name() {
@@ -123,82 +124,57 @@
 }
 
 #[test]
-<<<<<<< HEAD
-fn v2_3_1_to_v2_3_3_wrong_contract_name() {
-    let mut deps = mock_dependencies(&[]);
-    cw2::set_contract_version(deps.as_mut().storage, "contract_xyz", FROM_VERSION_V2_3_1).unwrap();
+fn v2_3_2_to_v2_3_3_wrong_contract_name() {
+    let mut deps = mock_dependencies(&[]);
+    cw2::set_contract_version(deps.as_mut().storage, "contract_xyz", FROM_VERSION_V2_3_2).unwrap();
 
     let err = migrate(
         deps.as_mut(),
         mock_env(),
-        MigrateMsg::V2_3_1ToV2_3_3 {
+        MigrateMsg::V2_3_2ToV2_3_3 {
             haircut: Decimal::percent(10),
             market: "umars".to_string(),
         },
     )
     .unwrap_err();
-=======
-fn v2_3_1_to_v2_3_2_wrong_contract_name() {
-    let mut deps = mock_dependencies(&[]);
-    cw2::set_contract_version(deps.as_mut().storage, "contract_xyz", "2.3.1").unwrap();
-
-    let err = migrate(deps.as_mut(), mock_env(), MigrateMsg::V2_3_1ToV2_3_2 {}).unwrap_err();
->>>>>>> b1b35a1c
 
     assert_eq!(
         err,
         ContractError::Version(VersionError::WrongContract {
-<<<<<<< HEAD
             expected: CONTRACT_NAME.to_string(),
-=======
-            expected: "crates.io:mars-red-bank".to_string(),
->>>>>>> b1b35a1c
             found: "contract_xyz".to_string()
         })
     );
 }
 
 #[test]
-<<<<<<< HEAD
-fn v2_3_1_to_v2_3_3_wrong_contract_version() {
+fn v2_3_2_to_v2_3_3_wrong_contract_version() {
     let mut deps = mock_dependencies(&[]);
     cw2::set_contract_version(deps.as_mut().storage, CONTRACT_NAME, "2.3.0").unwrap();
 
     let err = migrate(
         deps.as_mut(),
         mock_env(),
-        MigrateMsg::V2_3_1ToV2_3_3 {
+        MigrateMsg::V2_3_2ToV2_3_3 {
             haircut: Decimal::percent(10),
             market: "umars".to_string(),
         },
     )
     .unwrap_err();
-=======
-fn v2_3_1_to_v2_3_2_wrong_contract_version() {
-    let mut deps = mock_dependencies(&[]);
-    cw2::set_contract_version(deps.as_mut().storage, "crates.io:mars-red-bank", "2.3.0").unwrap();
-
-    let err = migrate(deps.as_mut(), mock_env(), MigrateMsg::V2_3_1ToV2_3_2 {}).unwrap_err();
->>>>>>> b1b35a1c
 
     assert_eq!(
         err,
         ContractError::Version(VersionError::WrongVersion {
-<<<<<<< HEAD
-            expected: FROM_VERSION_V2_3_1.to_string(),
-=======
-            expected: "2.3.1".to_string(),
->>>>>>> b1b35a1c
+            expected: FROM_VERSION_V2_3_2.to_string(),
             found: "2.3.0".to_string()
         })
     );
 }
 
 #[test]
-<<<<<<< HEAD
-fn v2_3_1_to_v2_3_3_successful_migration() {
-    let mut deps = mock_dependencies(&[]);
-    cw2::set_contract_version(deps.as_mut().storage, CONTRACT_NAME, FROM_VERSION_V2_3_1).unwrap();
+fn v2_3_2_to_v2_3_3_successful_migration() {
+    let mut deps = mock_dependencies(&[]);
+    cw2::set_contract_version(deps.as_mut().storage, CONTRACT_NAME, FROM_VERSION_V2_3_2).unwrap();
 
     let denom = "umars";
     let market = Market {
@@ -222,29 +198,21 @@
     let res = migrate(
         deps.as_mut(),
         mock_env(),
-        MigrateMsg::V2_3_1ToV2_3_3 {
+        MigrateMsg::V2_3_2ToV2_3_3 {
             haircut,
             market: denom.to_string(),
         },
     )
     .unwrap();
-=======
-fn v2_3_1_to_v2_3_2_successful_migration() {
-    let mut deps = mock_dependencies(&[]);
-    cw2::set_contract_version(deps.as_mut().storage, "crates.io:mars-red-bank", "2.3.1").unwrap();
-
-    let res = migrate(deps.as_mut(), mock_env(), MigrateMsg::V2_3_1ToV2_3_2 {}).unwrap();
->>>>>>> b1b35a1c
 
     assert_eq!(res.messages, vec![]);
     assert_eq!(res.events, vec![] as Vec<Event>);
     assert!(res.data.is_none());
     assert_eq!(
         res.attributes,
-<<<<<<< HEAD
         vec![
             attr("action", "migrate"),
-            attr("from_version", FROM_VERSION_V2_3_1),
+            attr("from_version", FROM_VERSION_V2_3_2),
             attr("to_version", CONTRACT_VERSION),
             attr("to_version", CONTRACT_VERSION),
             attr("haircut_percent", haircut.to_string()),
@@ -260,14 +228,6 @@
     let new_contract_version = ContractVersion {
         contract: CONTRACT_NAME.to_string(),
         version: CONTRACT_VERSION.to_string(),
-=======
-        vec![attr("action", "migrate"), attr("from_version", "2.3.1"), attr("to_version", "2.3.2")]
-    );
-
-    let new_contract_version = ContractVersion {
-        contract: "crates.io:mars-red-bank".to_string(),
-        version: "2.3.2".to_string(),
->>>>>>> b1b35a1c
     };
     assert_eq!(cw2::get_contract_version(deps.as_ref().storage).unwrap(), new_contract_version);
 }