--- conflicted
+++ resolved
@@ -82,7 +82,13 @@
     #[error("Contract owner not set")]
     NoOwner {},
 
-<<<<<<< HEAD
+    #[error(
+        "Vault with credit account id {vault_account_id:?} is bankrupt. Actions on this vault are not allowed."
+    )]
+    VaultBankrupt {
+        vault_account_id: String,
+    },
+
     #[error("Minimum amount of {denom} required to create a vault is {min_value:?} uusd, got {actual_value:?} uusd")]
     MinAmountRequired {
         min_value: u128,
@@ -92,14 +98,6 @@
 
     #[error("Rewards collector not set in Credit Manager")]
     RewardsCollectorNotSet {},
-=======
-    #[error(
-        "Vault with credit account id {vault_account_id:?} is bankrupt. Actions on this vault are not allowed."
-    )]
-    VaultBankrupt {
-        vault_account_id: String,
-    },
->>>>>>> 17539139
 }
 
 pub type ContractResult<T> = Result<T, ContractError>;
