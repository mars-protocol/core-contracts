use std::str::FromStr;

use cosmwasm_std::{coin, Addr, Decimal, Int128, Uint128};
use cw_utils::PaymentError;
use mars_mock_oracle::msg::CoinPrice;
use mars_testing::multitest::helpers::{default_perp_params, uosmo_info, CoinInfo};
use mars_types::{
    credit_manager::{Action, ActionAmount, ActionCoin},
    oracle::ActionKind,
<<<<<<< HEAD
    params::{LiquidationBonus, ManagedVaultConfigUpdate},
=======
    params::{LiquidationBonus, PerpParamsUpdate},
>>>>>>> 17539139
};
use mars_vault::error::ContractError;
use test_case::test_case;

use super::{
    helpers::{AccountToFund, MockEnv},
    vault_helpers::{
        assert_vault_err, execute_deposit, execute_redeem, execute_unlock, open_perp_position,
    },
};
use crate::tests::{
    helpers::deploy_managed_vault,
    vault_helpers::{
        query_account_positions, query_convert_to_assets, query_convert_to_shares, query_vault_info,
    },
};

#[test]
fn redeem_invalid_funds() {
    let fund_manager = Addr::unchecked("fund-manager");
    let user = Addr::unchecked("user");
    let mut mock = MockEnv::new()
        .fund_account(AccountToFund {
            addr: fund_manager.clone(),
            funds: vec![
                coin(1_000_000_000, "untrn"),
                coin(mars_testing::MIN_VAULT_FEE_CREATION_IN_UUSD, "uusdc"),
            ],
        })
        .fund_account(AccountToFund {
            addr: user.clone(),
            funds: vec![coin(1_000_000_000, "untrn"), coin(1_000_000_000, "uusdc")],
        })
        .build()
        .unwrap();
    let credit_manager = mock.rover.clone();

    mock.update_managed_vault_config(ManagedVaultConfigUpdate::SetMinCreationFeeInUusd(
        mars_testing::MIN_VAULT_FEE_CREATION_IN_UUSD,
    ));

    let managed_vault_addr = deploy_managed_vault(
        &mut mock.app,
        &fund_manager,
        &credit_manager,
        Some(coin(mars_testing::MIN_VAULT_FEE_CREATION_IN_UUSD, "uusdc")),
    );
    let code_id = mock.query_code_id(&managed_vault_addr);
    mock.update_managed_vault_config(ManagedVaultConfigUpdate::AddCodeId(code_id));

    mock.create_fund_manager_account(&fund_manager, &managed_vault_addr);

    let res = execute_redeem(
        &mut mock,
        &user,
        &managed_vault_addr,
        Uint128::zero(), // we don't care about the amount, we are using the funds
        None,
        &[],
    );
    assert_vault_err(res, ContractError::Payment(PaymentError::NoFunds {}));

    let res = execute_redeem(
        &mut mock,
        &user,
        &managed_vault_addr,
        Uint128::zero(), // we don't care about the amount, we are using the funds
        None,
        &[coin(1_001, "untrn"), coin(1_002, "uusdc")],
    );
    assert_vault_err(res, ContractError::Payment(PaymentError::MultipleDenoms {}));

    let res = execute_redeem(
        &mut mock,
        &user,
        &managed_vault_addr,
        Uint128::zero(), // we don't care about the amount, we are using the funds
        None,
        &[coin(1_001, "untrn")],
    );
    assert_vault_err(
        res,
        ContractError::Payment(PaymentError::MissingDenom("factory/contract13/vault".to_string())),
    );
}

#[test]
fn redeem_if_credit_manager_account_not_binded() {
    let fund_manager = Addr::unchecked("fund-manager");
    let user = Addr::unchecked("user");
    let mut mock = MockEnv::new()
        .fund_account(AccountToFund {
            addr: fund_manager.clone(),
            funds: vec![
                coin(1_000_000_000, "untrn"),
                coin(mars_testing::MIN_VAULT_FEE_CREATION_IN_UUSD, "uusdc"),
            ],
        })
        .fund_account(AccountToFund {
            addr: user.clone(),
            funds: vec![coin(1_000_000_000, "vault")],
        })
        .build()
        .unwrap();
    let credit_manager = mock.rover.clone();

    mock.update_managed_vault_config(ManagedVaultConfigUpdate::SetMinCreationFeeInUusd(
        mars_testing::MIN_VAULT_FEE_CREATION_IN_UUSD,
    ));

    let managed_vault_addr = deploy_managed_vault(
        &mut mock.app,
        &fund_manager,
        &credit_manager,
        Some(coin(mars_testing::MIN_VAULT_FEE_CREATION_IN_UUSD, "uusdc")),
    );

    let deposited_amt = Uint128::new(123_000_000);
    let res = execute_redeem(
        &mut mock,
        &user,
        &managed_vault_addr,
        Uint128::zero(), // we don't care about the amount, we are using the funds
        None,
        &[coin(deposited_amt.u128(), "vault")],
    );
    assert_vault_err(res, ContractError::VaultAccountNotFound {});
}

#[test]
fn redeem_if_unlocked_positions_not_found() {
    let fund_manager = Addr::unchecked("fund-manager");
    let user = Addr::unchecked("user");
    let user_funded_amt = Uint128::new(1_000_000_000);
    let mut mock = MockEnv::new()
        .fund_account(AccountToFund {
            addr: fund_manager.clone(),
            funds: vec![
                coin(1_000_000_000, "untrn"),
                coin(mars_testing::MIN_VAULT_FEE_CREATION_IN_UUSD, "uusdc"),
            ],
        })
        .fund_account(AccountToFund {
            addr: user.clone(),
            funds: vec![coin(user_funded_amt.u128(), "uusdc")],
        })
        .build()
        .unwrap();
    let credit_manager = mock.rover.clone();

    mock.update_managed_vault_config(ManagedVaultConfigUpdate::SetMinCreationFeeInUusd(
        mars_testing::MIN_VAULT_FEE_CREATION_IN_UUSD,
    ));

    let managed_vault_addr = deploy_managed_vault(
        &mut mock.app,
        &fund_manager,
        &credit_manager,
        Some(coin(mars_testing::MIN_VAULT_FEE_CREATION_IN_UUSD, "uusdc")),
    );
    let code_id = mock.query_code_id(&managed_vault_addr);
    mock.update_managed_vault_config(ManagedVaultConfigUpdate::AddCodeId(code_id));
    let vault_info_res = query_vault_info(&mock, &managed_vault_addr);
    let vault_token = vault_info_res.vault_token;

    mock.create_fund_manager_account(&fund_manager, &managed_vault_addr);

    // deposit to get vault tokens
    let deposited_amt = Uint128::new(123_000_000);
    execute_deposit(
        &mut mock,
        &user,
        &managed_vault_addr,
        Uint128::zero(), // we don't care about the amount, we are using the funds
        None,
        &[coin(deposited_amt.u128(), "uusdc")],
    )
    .unwrap();

    let res = execute_redeem(
        &mut mock,
        &user,
        &managed_vault_addr,
        Uint128::zero(), // we don't care about the amount, we are using the funds
        None,
        &[coin(10u128, vault_token.clone())],
    );
    assert_vault_err(res, ContractError::UnlockedPositionsNotFound {});
}

#[test]
fn redeem_invalid_unlocked_amount() {
    let fund_manager = Addr::unchecked("fund-manager");
    let user = Addr::unchecked("user");
    let user_funded_amt = Uint128::new(1_000_000_000);
    let mut mock = MockEnv::new()
        .fund_account(AccountToFund {
            addr: fund_manager.clone(),
            funds: vec![
                coin(1_000_000_000, "untrn"),
                coin(mars_testing::MIN_VAULT_FEE_CREATION_IN_UUSD, "uusdc"),
            ],
        })
        .fund_account(AccountToFund {
            addr: user.clone(),
            funds: vec![coin(user_funded_amt.u128(), "uusdc")],
        })
        .build()
        .unwrap();
    let credit_manager = mock.rover.clone();

    mock.update_managed_vault_config(ManagedVaultConfigUpdate::SetMinCreationFeeInUusd(
        mars_testing::MIN_VAULT_FEE_CREATION_IN_UUSD,
    ));

    let managed_vault_addr = deploy_managed_vault(
        &mut mock.app,
        &fund_manager,
        &credit_manager,
        Some(coin(mars_testing::MIN_VAULT_FEE_CREATION_IN_UUSD, "uusdc")),
    );
    let code_id = mock.query_code_id(&managed_vault_addr);
    mock.update_managed_vault_config(ManagedVaultConfigUpdate::AddCodeId(code_id));
    let vault_info_res = query_vault_info(&mock, &managed_vault_addr);
    let vault_token = vault_info_res.vault_token;

    mock.create_fund_manager_account(&fund_manager, &managed_vault_addr);

    let deposited_amt = Uint128::new(12_400_000);
    execute_deposit(
        &mut mock,
        &user,
        &managed_vault_addr,
        Uint128::zero(), // we don't care about the amount, we are using the funds
        None,
        &[coin(deposited_amt.u128(), "uusdc")],
    )
    .unwrap();

    let user_vault_token_balance = mock.query_balance(&user, &vault_token).amount;
    let first_unlock = user_vault_token_balance.multiply_ratio(1u128, 4u128);
    let second_unlock = user_vault_token_balance.multiply_ratio(1u128, 4u128);

    execute_unlock(&mut mock, &user, &managed_vault_addr, first_unlock, &[]).unwrap();

    // move time forward to create new unlock entry
    mock.increment_by_time(5);

    execute_unlock(&mut mock, &user, &managed_vault_addr, second_unlock, &[]).unwrap();

    // try to redeem when cooldown period hasn't passed yet
    let res = execute_redeem(
        &mut mock,
        &user,
        &managed_vault_addr,
        Uint128::zero(), // we don't care about the amount, we are using the funds
        None,
        &[coin(10u128, vault_token.clone())],
    );
    assert_vault_err(res, mars_vault::error::ContractError::UnlockedPositionsNotFound {});

    // move time forward to pass cooldown period
    mock.increment_by_time(vault_info_res.cooldown_period + 1);

    let vault_tokens = first_unlock + second_unlock - Uint128::one();
    let res = execute_redeem(
        &mut mock,
        &user,
        &managed_vault_addr,
        Uint128::zero(), // we don't care about the amount, we are using the funds
        None,
        &[coin(vault_tokens.u128(), vault_token.clone())],
    );
    assert_vault_err(
        res,
        ContractError::InvalidAmount {
            reason: "provided vault tokens is less than total unlocked amount".to_string(),
        },
    );
}

#[test]
fn redeem_with_refund() {
    let fund_manager = Addr::unchecked("fund-manager");
    let user = Addr::unchecked("user");
    let user_funded_amt = Uint128::new(1_000_000_000);
    let mut mock = MockEnv::new()
        .set_params(&[uusdc_info()])
        .fund_account(AccountToFund {
            addr: fund_manager.clone(),
            funds: vec![
                coin(1_000_000_000, "untrn"),
                coin(mars_testing::MIN_VAULT_FEE_CREATION_IN_UUSD, "uusdc"),
            ],
        })
        .fund_account(AccountToFund {
            addr: user.clone(),
            funds: vec![coin(user_funded_amt.u128(), "uusdc")],
        })
        .build()
        .unwrap();
    let credit_manager = mock.rover.clone();

    mock.update_managed_vault_config(ManagedVaultConfigUpdate::SetMinCreationFeeInUusd(
        mars_testing::MIN_VAULT_FEE_CREATION_IN_UUSD,
    ));

    let managed_vault_addr = deploy_managed_vault(
        &mut mock.app,
        &fund_manager,
        &credit_manager,
        Some(coin(mars_testing::MIN_VAULT_FEE_CREATION_IN_UUSD, "uusdc")),
    );
    let code_id = mock.query_code_id(&managed_vault_addr);
    mock.update_managed_vault_config(ManagedVaultConfigUpdate::AddCodeId(code_id));
    let vault_info_res = query_vault_info(&mock, &managed_vault_addr);
    let vault_token = vault_info_res.vault_token;

    mock.create_fund_manager_account(&fund_manager, &managed_vault_addr);

    let deposited_amt = Uint128::new(12_400_000);
    execute_deposit(
        &mut mock,
        &user,
        &managed_vault_addr,
        Uint128::zero(), // we don't care about the amount, we are using the funds
        None,
        &[coin(deposited_amt.u128(), "uusdc")],
    )
    .unwrap();

    let user_vault_token_balance_before = mock.query_balance(&user, &vault_token).amount;
    let unlock = user_vault_token_balance_before.multiply_ratio(1u128, 4u128);

    execute_unlock(&mut mock, &user, &managed_vault_addr, unlock, &[]).unwrap();

    // move time forward to pass cooldown period
    mock.increment_by_time(vault_info_res.cooldown_period + 1);

    let refund_amt = Uint128::new(123);

    let vault_tokens = unlock + refund_amt;
    execute_redeem(
        &mut mock,
        &user,
        &managed_vault_addr,
        Uint128::zero(), // we don't care about the amount, we are using the funds
        None,
        &[coin(vault_tokens.u128(), vault_token.clone())],
    )
    .unwrap();

    let contract_vault_token_balance = mock.query_balance(&managed_vault_addr, &vault_token).amount;
    assert!(contract_vault_token_balance.is_zero());

    // vault tokens should be refunded
    let user_vault_token_balance = mock.query_balance(&user, &vault_token).amount;
    assert_eq!(user_vault_token_balance, user_vault_token_balance_before - unlock);
}

/// There are rounding errors when converting back and forth between base tokens and vault tokens so there could be a difference of 1 base token.
/// Also, there could be yield simulated for lend and debt - +1 to lend and -1 to debt.
#[test_case(2_000_000_000, 0, 2_000_000_000, 1, 0, 0; "redeem from deposit if no lend, dust left")]
#[test_case(2_000_000_000, 0, 2_000_000_001, 0, 0, 0; "redeem from deposit if no lend")]
#[test_case(2_000_000_000, 1_000_000_000, 500_000_000, 1_500_000_001, 1_000_000_001, 0; "redeem from deposit if lend available")]
#[test_case(2_000_000_000, 1_000_000_000, 2_200_000_000, 0, 800_000_002, 0; "redeem from deposit and lend")]
#[test_case(2_000_000_000, 1_000_000_000, 3_200_000_000, 0, 0, 199_999_999; "redeem from deposit, lend and debt")]
#[test_case(5_000_000_000, 2_000_000_000, 8_000_000_000, 0, 0, 0 => panics "Actions resulted in exceeding maximum allowed loan-to-value."; "redeem more than HF limit")]
fn redeem_succeded(
    deposit_amt: u128,
    lend_amt: u128,
    requested_base_tokens: u128,
    expected_deposit_amt: u128,
    expected_lend_amt: u128,
    expected_debt_amt: u128,
) {
    let swap_amt = deposit_amt;

    let uusdc_info = uusdc_info();
    let uosmo_info = uosmo_info();

    let liquidity_provider = Addr::unchecked("liquidity-provider");
    let fund_manager = Addr::unchecked("fund-manager");
    let user = Addr::unchecked("user");
    let liquidity_provided_amt = Uint128::new(1_000_000_000_000);
    let user_funded_amt = Uint128::new(100_000_000_000);
    let mut mock = MockEnv::new()
        .set_params(&[uusdc_info.clone(), uosmo_info.clone()])
        .fund_account(AccountToFund {
            addr: fund_manager.clone(),
            funds: vec![
                coin(1_000_000_000, "untrn"),
                coin(mars_testing::MIN_VAULT_FEE_CREATION_IN_UUSD, "uusdc"),
            ],
        })
        .fund_account(AccountToFund {
            addr: user.clone(),
            funds: vec![coin(user_funded_amt.u128(), "uusdc")],
        })
        .fund_account(AccountToFund {
            addr: liquidity_provider.clone(),
            funds: vec![coin(liquidity_provided_amt.u128(), "uusdc")],
        })
        .build()
        .unwrap();
    let credit_manager = mock.rover.clone();

    mock.update_managed_vault_config(ManagedVaultConfigUpdate::SetMinCreationFeeInUusd(
        mars_testing::MIN_VAULT_FEE_CREATION_IN_UUSD,
    ));

    // provide liquidity into red bank
    let account_id = mock.create_credit_account(&liquidity_provider).unwrap();
    let liquidity_coin = coin(liquidity_provided_amt.u128(), "uusdc");
    mock.update_credit_account(
        &account_id,
        &liquidity_provider,
        vec![
            Action::Deposit(liquidity_coin.clone()),
            Action::Lend(ActionCoin {
                denom: "uusdc".to_string(),
                amount: ActionAmount::AccountBalance,
            }),
        ],
        &[liquidity_coin],
    )
    .unwrap();

    let managed_vault_addr = deploy_managed_vault(
        &mut mock.app,
        &fund_manager,
        &credit_manager,
        Some(coin(mars_testing::MIN_VAULT_FEE_CREATION_IN_UUSD, "uusdc")),
    );
    let code_id = mock.query_code_id(&managed_vault_addr);
    mock.update_managed_vault_config(ManagedVaultConfigUpdate::AddCodeId(code_id));
    let vault_info_res = query_vault_info(&mock, &managed_vault_addr);
    let vault_token = vault_info_res.vault_token;

    let fund_acc_id = mock.create_fund_manager_account(&fund_manager, &managed_vault_addr);

    let mut fund_acc_amt = deposit_amt;

    let mut actions = vec![];
    if lend_amt != 0 {
        actions.push(Action::Lend(uusdc_info.to_action_coin(lend_amt)));
        fund_acc_amt += lend_amt;
    }
    let estimate_res = mock.query_swap_estimate_with_optional_route(
        &uusdc_info.to_coin(swap_amt),
        &uosmo_info.denom,
        None,
    );
    let min_receive =
        estimate_res.amount * (Decimal::one() - Decimal::from_atomics(6u128, 1).unwrap());
    actions.push(Action::SwapExactIn {
        coin_in: uusdc_info.to_action_coin(swap_amt),
        denom_out: uosmo_info.denom.clone(),
        min_receive,
        route: None,
    });
    fund_acc_amt += swap_amt;

    let fund_acc_amt = Uint128::new(fund_acc_amt);
    execute_deposit(
        &mut mock,
        &user,
        &managed_vault_addr,
        Uint128::zero(), // we don't care about the amount, we are using the funds
        None,
        &[coin(fund_acc_amt.u128(), "uusdc")],
    )
    .unwrap();

    // check base token balance after deposit
    let user_base_token_balance_after_deposit = mock.query_balance(&user, "uusdc").amount;

    mock.update_credit_account(&fund_acc_id, &fund_manager, actions, &[]).unwrap();
    // Half of uusdc is swapped to uosmo (amount = MOCK_SWAP_RESULT from mocked swapper).
    // Let's update the price of uosmo to be worth more than original uusdc amount.
    mock.price_change(CoinPrice {
        pricing: ActionKind::Default,
        denom: uosmo_info.denom,
        price: Decimal::from_atomics(1_000_000u128, 0).unwrap(),
    });

    // unlock vault tokens
    let user_vault_token_balance = mock.query_balance(&user, &vault_token).amount;
    let requested_base_tokens = Uint128::new(requested_base_tokens);
    let unlock_vault_tokens =
        query_convert_to_shares(&mock, &managed_vault_addr, requested_base_tokens);
    execute_unlock(&mut mock, &user, &managed_vault_addr, unlock_vault_tokens, &[]).unwrap();

    // recalculate the amount of base tokens to be redeemed
    let unlock_base_tokens =
        query_convert_to_assets(&mock, &managed_vault_addr, unlock_vault_tokens);
    assert_eq!(unlock_base_tokens, requested_base_tokens - Uint128::one()); // rounding issue when doing back and forth conversion

    // move time forward to pass cooldown period
    mock.increment_by_time(vault_info_res.cooldown_period + 1);

    execute_redeem(
        &mut mock,
        &user,
        &managed_vault_addr,
        Uint128::zero(), // we don't care about the amount, we are using the funds
        None,
        &[coin(unlock_vault_tokens.u128(), vault_token.clone())],
    )
    .unwrap();

    // there shouldn't be any vault tokens after redeem
    let vault_token_balance = mock.query_balance(&managed_vault_addr, &vault_token).amount;
    assert!(vault_token_balance.is_zero());
    let vault_token_balance = mock.query_balance(&user, &vault_token).amount;
    assert_eq!(vault_token_balance, user_vault_token_balance - unlock_vault_tokens);

    // check base token balance after redeem
    let user_base_token_balance = mock.query_balance(&user, "uusdc").amount;
    assert_eq!(user_base_token_balance, user_base_token_balance_after_deposit + unlock_base_tokens);

    // check Fund Manager's account after redeem
    let res = mock.query_positions(&fund_acc_id);
    let pos_deposit =
        res.deposits.iter().find(|d| d.denom == "uusdc").map(|d| d.amount).unwrap_or_default();
    assert_eq!(pos_deposit.u128(), expected_deposit_amt);
    let pos_lend =
        res.lends.iter().find(|d| d.denom == "uusdc").map(|d| d.amount).unwrap_or_default();
    assert_eq!(pos_lend.u128(), expected_lend_amt);
    let pos_debt =
        res.debts.iter().find(|d| d.denom == "uusdc").map(|d| d.amount).unwrap_or_default();
    assert_eq!(pos_debt.u128(), expected_debt_amt);

    assert!(res.vaults.is_empty());
}

#[test]
fn redeem_with_unrealised_pnl_perp_position() {
    let uusdc_info = uusdc_info();
    let uosmo_info = uosmo_info();
    let btc_perp_denom = "perp/btc";

    let fund_manager = Addr::unchecked("fund-manager");
    let user = Addr::unchecked("user");
    let user_funded_amt = Uint128::new(100_000_000_000);
    let mut mock = MockEnv::new()
        .set_params(&[uusdc_info.clone(), uosmo_info.clone()])
        .fund_account(AccountToFund {
            addr: fund_manager.clone(),
            funds: vec![coin(1_000_000_000, "untrn")],
        })
        .fund_account(AccountToFund {
            addr: user.clone(),
            funds: vec![coin(user_funded_amt.u128(), "uusdc")],
        })
        .build()
        .unwrap();

    // add perp params
    mock.update_perp_params(PerpParamsUpdate::AddOrUpdate {
        params: default_perp_params(btc_perp_denom),
    });

    mock.price_change(CoinPrice {
        pricing: ActionKind::Default,
        denom: btc_perp_denom.to_string(),
        price: Decimal::from_str("100").unwrap(),
    });

    mock.price_change(CoinPrice {
        pricing: ActionKind::Default,
        denom: uusdc_info.denom.to_string(),
        price: Decimal::from_str("1.000").unwrap(),
    });

    let managed_vault_addr = deploy_managed_vault(&mut mock.app, &fund_manager, &mock.rover);
    let vault_info_res = query_vault_info(&mock, &managed_vault_addr);
    let vault_token = vault_info_res.vault_token;

    let fund_acc_id = mock.create_fund_manager_account(&fund_manager, &managed_vault_addr);

    // action 1: deposit
    let deposit_amt = Uint128::new(100_000_000);
    execute_deposit(
        &mut mock,
        &user,
        &managed_vault_addr,
        Uint128::zero(), // we don't care about the amount, we are using the funds
        None,
        &[coin(deposit_amt.u128(), uusdc_info.denom.clone())],
    )
    .unwrap();

    // action 2: open perp position
    open_perp_position(
        &mut mock,
        &fund_acc_id,
        &fund_manager,
        btc_perp_denom,
        Int128::from_str("-1000000").unwrap(),
    );

    // action 3: reduce perp price, so we have positive unrealized pnl.
    mock.price_change(CoinPrice {
        pricing: ActionKind::Default,
        denom: btc_perp_denom.to_string(),
        price: Decimal::from_str("90").unwrap(),
    });

    // query position pnl of vault, verify that it's positive
    let positions = query_account_positions(&mock, &mock.rover, &fund_acc_id);
    assert_eq!(positions.perps.len(), 1);
    let position = positions.perps.first().unwrap();
    assert_eq!(position.unrealized_pnl.pnl, Int128::from_str("9099999").unwrap());

    // unlock vault tokens
    let user_vault_token_balance = mock.query_balance(&user, &vault_token).amount;
    let underlying_base_tokens =
        query_convert_to_assets(&mock, &managed_vault_addr, user_vault_token_balance);

    // we are up 10% on our $100 position, however both opening fee and closing fee are taken out of the position.
    // so:
    // initial amount = 100_000_000
    // opening fee = -1_000_000
    // closing fee = -900_000
    // unrealized_price_pnl = 9_999_999
    // unrealized_pnl = 9_999_999 - 1_000_000 - 900_000 = 8_099_999
    // so our base tokens should be 108099999
    assert_eq!(underlying_base_tokens, Uint128::from(108099999u128));

    let unlock_vault_tokens =
        query_convert_to_shares(&mock, &managed_vault_addr, underlying_base_tokens);

    assert_eq!(user_vault_token_balance, unlock_vault_tokens); // rounding issue when doing back and forth conversion

    // Redeem 50%, receive 54049999 base tokens
    let half_vault_tokens = user_vault_token_balance.checked_div(2u128.into()).unwrap();
    let half_underlying_base_tokens = underlying_base_tokens.checked_div(2u128.into()).unwrap();
    let user_balance_before_redeem = mock.query_balance(&user, &uusdc_info.denom).amount;
    let vault_usdc_before_redeem = mock
        .query_positions(&fund_acc_id)
        .deposits
        .iter()
        .find(|d| d.denom == uusdc_info.denom)
        .map(|d| d.amount)
        .unwrap_or_default();
    execute_unlock(&mut mock, &user, &managed_vault_addr, half_vault_tokens, &[]).unwrap();
    // move time forward to pass cooldown period
    mock.increment_by_time(vault_info_res.cooldown_period + 1);

    execute_redeem(
        &mut mock,
        &user,
        &managed_vault_addr,
        Uint128::zero(), // we don't care about the amount, we are using the funds
        None,
        &[coin(half_vault_tokens.u128(), vault_token.clone())],
    )
    .unwrap();

    let user_balance_after_redeem = mock.query_balance(&user, &uusdc_info.denom).amount;
    assert_eq!(user_balance_after_redeem, user_balance_before_redeem + half_underlying_base_tokens);

    let res = mock.query_positions(&fund_acc_id);
    let pos_deposit = res
        .deposits
        .iter()
        .find(|d| d.denom == uusdc_info.denom)
        .map(|d| d.amount)
        .unwrap_or_default();
    assert_eq!(pos_deposit, vault_usdc_before_redeem - half_underlying_base_tokens);
}

#[test]
fn redeem_from_bankrupt_vault() {
    let uusdc_info = uusdc_info();
    let uosmo_info = uosmo_info();

    let fund_manager = Addr::unchecked("fund-manager");
    let user = Addr::unchecked("user");
    let user_funded_amt = Uint128::new(1_000_000_000);
    let mut mock = MockEnv::new()
        .set_params(&[uusdc_info.clone(), uosmo_info.clone()])
        .fund_account(AccountToFund {
            addr: fund_manager.clone(),
            funds: vec![coin(1_000_000_000, "untrn")],
        })
        .fund_account(AccountToFund {
            addr: user.clone(),
            funds: vec![coin(user_funded_amt.u128(), "uusdc")],
        })
        .build()
        .unwrap();

    let managed_vault_addr = deploy_managed_vault(&mut mock.app, &fund_manager, &mock.rover);
    let vault_info_res = query_vault_info(&mock, &managed_vault_addr);
    let vault_token = vault_info_res.vault_token;

    let account_id = mock.create_fund_manager_account(&fund_manager, &managed_vault_addr);

    let first_deposit_amt = Uint128::new(100_000_000);
    execute_deposit(
        &mut mock,
        &user,
        &managed_vault_addr,
        Uint128::zero(), // we don't care about the amount, we are using the funds
        None,
        &[coin(first_deposit_amt.u128(), "uusdc")],
    )
    .unwrap();

    // open perp position
    let btc_perp_denom = "perp/btc";
    mock.update_perp_params(PerpParamsUpdate::AddOrUpdate {
        params: default_perp_params(btc_perp_denom),
    });

    mock.price_change(CoinPrice {
        pricing: ActionKind::Default,
        denom: btc_perp_denom.to_string(),
        price: Decimal::from_str("100").unwrap(),
    });

    open_perp_position(
        &mut mock,
        &account_id,
        &fund_manager,
        btc_perp_denom,
        Int128::from_str("-3000000").unwrap(),
    );

    // change price to make vault bankrupt
    mock.price_change(CoinPrice {
        pricing: ActionKind::Default,
        denom: btc_perp_denom.to_string(),
        price: Decimal::from_str("140").unwrap(),
    });

    // unlock vault tokens
    let user_vault_token_balance = mock.query_balance(&user, &vault_token).amount;

    execute_unlock(&mut mock, &user, &managed_vault_addr, user_vault_token_balance, &[]).unwrap();

    // move time forward to pass cooldown period
    mock.increment_by_time(vault_info_res.cooldown_period + 1);

    // assert we error when trying to redeem from bankrupt vault
    assert_vault_err(
        execute_redeem(
            &mut mock,
            &user,
            &managed_vault_addr,
            Uint128::zero(), // we don't care about the amount, we are using the funds
            None,
            &[coin(user_vault_token_balance.u128(), vault_token.clone())],
        ),
        ContractError::VaultBankrupt {
            vault_account_id: account_id.to_string(),
        },
    );
}

pub fn uusdc_info() -> CoinInfo {
    CoinInfo {
        denom: "uusdc".to_string(),
        price: Decimal::from_atomics(102u128, 2).unwrap(),
        max_ltv: Decimal::from_atomics(7u128, 1).unwrap(),
        liquidation_threshold: Decimal::from_atomics(78u128, 2).unwrap(),
        liquidation_bonus: LiquidationBonus {
            starting_lb: Decimal::percent(1u64),
            slope: Decimal::from_atomics(2u128, 0).unwrap(),
            min_lb: Decimal::percent(2u64),
            max_lb: Decimal::percent(10u64),
        },
        protocol_liquidation_fee: Decimal::percent(2u64),
        whitelisted: true,
        withdraw_enabled: true,
        hls: None,
        close_factor: Decimal::percent(80),
    }
}<|MERGE_RESOLUTION|>--- conflicted
+++ resolved
@@ -7,11 +7,7 @@
 use mars_types::{
     credit_manager::{Action, ActionAmount, ActionCoin},
     oracle::ActionKind,
-<<<<<<< HEAD
-    params::{LiquidationBonus, ManagedVaultConfigUpdate},
-=======
-    params::{LiquidationBonus, PerpParamsUpdate},
->>>>>>> 17539139
+    params::{LiquidationBonus, ManagedVaultConfigUpdate, PerpParamsUpdate},
 };
 use mars_vault::error::ContractError;
 use test_case::test_case;
@@ -587,7 +583,9 @@
         price: Decimal::from_str("1.000").unwrap(),
     });
 
-    let managed_vault_addr = deploy_managed_vault(&mut mock.app, &fund_manager, &mock.rover);
+    let managed_vault_addr = deploy_managed_vault(&mut mock.app, &fund_manager, &mock.rover, None);
+    let code_id = mock.query_code_id(&managed_vault_addr);
+    mock.update_managed_vault_config(ManagedVaultConfigUpdate::AddCodeId(code_id));
     let vault_info_res = query_vault_info(&mock, &managed_vault_addr);
     let vault_token = vault_info_res.vault_token;
 
@@ -706,7 +704,9 @@
         .build()
         .unwrap();
 
-    let managed_vault_addr = deploy_managed_vault(&mut mock.app, &fund_manager, &mock.rover);
+    let managed_vault_addr = deploy_managed_vault(&mut mock.app, &fund_manager, &mock.rover, None);
+    let code_id = mock.query_code_id(&managed_vault_addr);
+    mock.update_managed_vault_config(ManagedVaultConfigUpdate::AddCodeId(code_id));
     let vault_info_res = query_vault_info(&mock, &managed_vault_addr);
     let vault_token = vault_info_res.vault_token;
 
