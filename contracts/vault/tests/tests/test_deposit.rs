use std::str::FromStr;

use cosmwasm_std::{coin, Addr, Decimal, Int128, Uint128};
use cw_utils::PaymentError;
<<<<<<< HEAD
use mars_types::params::ManagedVaultConfigUpdate;
use mars_vault::error::ContractError;
=======
use mars_mock_oracle::msg::CoinPrice;
use mars_testing::multitest::helpers::default_perp_params;
use mars_types::{oracle::ActionKind, params::PerpParamsUpdate};
use mars_vault::{error::ContractError, vault_token::calculate_vault_tokens};
>>>>>>> 17539139

use super::{
    helpers::{AccountToFund, MockEnv},
    vault_helpers::{assert_vault_err, execute_deposit},
};
use crate::tests::{
    helpers::deploy_managed_vault,
    test_redeem::uusdc_info,
    vault_helpers::{
        open_perp_position, query_account_positions, query_convert_to_assets,
        query_performance_fee, query_total_assets, query_total_vault_token_supply,
        query_vault_info,
    },
};

#[test]
fn deposit_invalid_funds() {
    let fund_manager = Addr::unchecked("fund-manager");
    let user = Addr::unchecked("user");
    let mut mock = MockEnv::new()
        .fund_account(AccountToFund {
            addr: fund_manager.clone(),
            funds: vec![
                coin(1_000_000_000, "untrn"),
                coin(mars_testing::MIN_VAULT_FEE_CREATION_IN_UUSD, "uusdc"),
            ],
        })
        .fund_account(AccountToFund {
            addr: user.clone(),
            funds: vec![coin(1_000_000_000, "untrn"), coin(1_000_000_000, "uusdc")],
        })
        .build()
        .unwrap();
    let credit_manager = mock.rover.clone();

    mock.update_managed_vault_config(ManagedVaultConfigUpdate::SetMinCreationFeeInUusd(
        mars_testing::MIN_VAULT_FEE_CREATION_IN_UUSD,
    ));

    let managed_vault_addr = deploy_managed_vault(
        &mut mock.app,
        &fund_manager,
        &credit_manager,
        Some(coin(mars_testing::MIN_VAULT_FEE_CREATION_IN_UUSD, "uusdc")),
    );
    let code_id = mock.query_code_id(&managed_vault_addr);
    mock.update_managed_vault_config(ManagedVaultConfigUpdate::AddCodeId(code_id));

    mock.create_fund_manager_account(&fund_manager, &managed_vault_addr);

    let res = execute_deposit(
        &mut mock,
        &user,
        &managed_vault_addr,
        Uint128::zero(), // we don't care about the amount, we are using the funds
        None,
        &[],
    );
    assert_vault_err(res, ContractError::Payment(PaymentError::NoFunds {}));

    let res = execute_deposit(
        &mut mock,
        &user,
        &managed_vault_addr,
        Uint128::zero(), // we don't care about the amount, we are using the funds
        None,
        &[coin(1_001, "untrn"), coin(1_002, "uusdc")],
    );
    assert_vault_err(res, ContractError::Payment(PaymentError::MultipleDenoms {}));

    let res = execute_deposit(
        &mut mock,
        &user,
        &managed_vault_addr,
        Uint128::zero(), // we don't care about the amount, we are using the funds
        None,
        &[coin(1_001, "untrn")],
    );
    assert_vault_err(res, ContractError::Payment(PaymentError::MissingDenom("uusdc".to_string())));
}

#[test]
fn deposit_if_credit_manager_account_not_binded() {
    let fund_manager = Addr::unchecked("fund-manager");
    let user = Addr::unchecked("user");
    let mut mock = MockEnv::new()
        .fund_account(AccountToFund {
            addr: fund_manager.clone(),
            funds: vec![
                coin(1_000_000_000, "untrn"),
                coin(mars_testing::MIN_VAULT_FEE_CREATION_IN_UUSD, "uusdc"),
            ],
        })
        .fund_account(AccountToFund {
            addr: user.clone(),
            funds: vec![coin(1_000_000_000, "uusdc")],
        })
        .build()
        .unwrap();
    let credit_manager = mock.rover.clone();

    mock.update_managed_vault_config(ManagedVaultConfigUpdate::SetMinCreationFeeInUusd(
        mars_testing::MIN_VAULT_FEE_CREATION_IN_UUSD,
    ));

    let managed_vault_addr = deploy_managed_vault(
        &mut mock.app,
        &fund_manager,
        &credit_manager,
        Some(coin(mars_testing::MIN_VAULT_FEE_CREATION_IN_UUSD, "uusdc")),
    );

    let deposited_amt = Uint128::new(123_000_000);
    let res = execute_deposit(
        &mut mock,
        &user,
        &managed_vault_addr,
        Uint128::zero(), // we don't care about the amount, we are using the funds
        None,
        &[coin(deposited_amt.u128(), "uusdc")],
    );
    assert_vault_err(res, ContractError::VaultAccountNotFound {});
}

#[test]
fn deposit_succeded() {
    let fund_manager = Addr::unchecked("fund-manager");
    let user = Addr::unchecked("user");
    let user_funded_amt = Uint128::new(1_000_000_000);
    let mut mock = MockEnv::new()
        .set_params(&[uusdc_info()])
        .fund_account(AccountToFund {
            addr: fund_manager.clone(),
            funds: vec![
                coin(1_000_000_000, "untrn"),
                coin(mars_testing::MIN_VAULT_FEE_CREATION_IN_UUSD, "uusdc"),
            ],
        })
        .fund_account(AccountToFund {
            addr: user.clone(),
            funds: vec![coin(user_funded_amt.u128(), "uusdc")],
        })
        .build()
        .unwrap();
    let credit_manager = mock.rover.clone();

    mock.update_managed_vault_config(ManagedVaultConfigUpdate::SetMinCreationFeeInUusd(
        mars_testing::MIN_VAULT_FEE_CREATION_IN_UUSD,
    ));

    let managed_vault_addr = deploy_managed_vault(
        &mut mock.app,
        &fund_manager,
        &credit_manager,
        Some(coin(mars_testing::MIN_VAULT_FEE_CREATION_IN_UUSD, "uusdc")),
    );
    let code_id = mock.query_code_id(&managed_vault_addr);
    mock.update_managed_vault_config(ManagedVaultConfigUpdate::AddCodeId(code_id));
    let vault_info_res = query_vault_info(&mock, &managed_vault_addr);
    let vault_token = vault_info_res.vault_token;

    // there shouldn't be any vault tokens
    let vault_token_balance = mock.query_balance(&managed_vault_addr, &vault_token).amount;
    assert!(vault_token_balance.is_zero());
    let vault_token_balance = mock.query_balance(&user, &vault_token).amount;
    assert!(vault_token_balance.is_zero());

    let account_id = mock.create_fund_manager_account(&fund_manager, &managed_vault_addr);

    let deposited_amt = Uint128::new(123_000_000);
    execute_deposit(
        &mut mock,
        &user,
        &managed_vault_addr,
        Uint128::zero(), // we don't care about the amount, we are using the funds
        None,
        &[coin(deposited_amt.u128(), "uusdc")],
    )
    .unwrap();

    // check base token balance after deposit
    let user_base_token_balance = mock.query_balance(&user, "uusdc").amount;
    assert_eq!(user_base_token_balance, user_funded_amt - deposited_amt);

    // there should be vault tokens for the user now
    let vault_token_balance = mock.query_balance(&managed_vault_addr, &vault_token).amount;
    assert!(vault_token_balance.is_zero());
    let user_vault_token_balance = mock.query_balance(&user, &vault_token).amount;
    assert!(!user_vault_token_balance.is_zero());
    assert_eq!(user_vault_token_balance, deposited_amt * Uint128::new(1_000_000));

    // there should be a deposit in Fund Manager's account
    let res = mock.query_positions(&account_id);
    assert_eq!(res.deposits.len(), 1);
    let assets_res = res.deposits.first().unwrap();
    assert_eq!(assets_res.amount, deposited_amt);
    assert_eq!(assets_res.denom, "uusdc".to_string());

    // check total base/vault tokens and share price
    let vault_info_res = query_vault_info(&mock, &managed_vault_addr);
    let total_base_tokens = query_total_assets(&mock, &managed_vault_addr);
    let total_vault_tokens = query_total_vault_token_supply(&mock, &managed_vault_addr);
    assert_eq!(total_base_tokens, deposited_amt);
    assert_eq!(total_vault_tokens, user_vault_token_balance);
    assert_eq!(vault_info_res.total_base_tokens, total_base_tokens);
    assert_eq!(vault_info_res.total_vault_tokens, total_vault_tokens);
    assert_eq!(
        vault_info_res.share_price,
        Some(Decimal::from_ratio(total_base_tokens, total_vault_tokens))
    );
}

#[test]
fn deposit_with_perp_position_unrealized_pnl() {
    let fund_manager = Addr::unchecked("fund-manager");
    let user = Addr::unchecked("user");
    let user_funded_amt = Uint128::new(1_000_000_000);
    let mut mock = MockEnv::new()
        .set_params(&[uusdc_info()])
        .fund_account(AccountToFund {
            addr: fund_manager.clone(),
            funds: vec![coin(1_000_000_000, "untrn")],
        })
        .fund_account(AccountToFund {
            addr: user.clone(),
            funds: vec![coin(user_funded_amt.u128(), "uusdc")],
        })
        .build()
        .unwrap();
    let credit_manager = mock.rover.clone();

    let btc_perp_denom = "perp/btc";
    let uusdc_info = uusdc_info();
    let perp_params = default_perp_params(btc_perp_denom);
    mock.update_perp_params(PerpParamsUpdate::AddOrUpdate {
        params: perp_params,
    });

    mock.price_change(CoinPrice {
        pricing: ActionKind::Default,
        denom: btc_perp_denom.to_string(),
        price: Decimal::from_str("100").unwrap(),
    });

    // default price of uusdc is 1.02, lets change it back to 1
    mock.price_change(CoinPrice {
        pricing: ActionKind::Default,
        denom: uusdc_info.denom.to_string(),
        price: Decimal::from_str("1.000").unwrap(),
    });

    let managed_vault_addr = deploy_managed_vault(&mut mock.app, &fund_manager, &credit_manager);
    let vault_info_res = query_vault_info(&mock, &managed_vault_addr);
    let vault_token = vault_info_res.vault_token;

    let account_id = mock.create_fund_manager_account(&fund_manager, &managed_vault_addr);

    let first_deposit_amt = Uint128::new(100_000_000);
    execute_deposit(
        &mut mock,
        &user,
        &managed_vault_addr,
        Uint128::zero(), // we don't care about the amount, we are using the funds
        None,
        &[coin(first_deposit_amt.u128(), "uusdc")],
    )
    .unwrap();

    let performance_fee = query_performance_fee(&mock, &managed_vault_addr);

    // open perp position @ 100 price
    open_perp_position(
        &mut mock,
        &account_id,
        &fund_manager,
        btc_perp_denom,
        Int128::from_str("-1000000").unwrap(),
    );

    // change price so we have unrealized positive pnl
    mock.price_change(CoinPrice {
        pricing: ActionKind::Default,
        denom: btc_perp_denom.to_string(),
        price: Decimal::from_str("90").unwrap(),
    });

    // query position pnl of vault credit account, verify that it's positive
    let positions = query_account_positions(&mock, &credit_manager, &account_id);
    assert_eq!(positions.perps.len(), 1);
    let position = positions.perps.first().unwrap();
    assert_eq!(position.unrealized_pnl.pnl, Int128::from_str("9099999").unwrap());

    let user_vault_token_balance_after_first_deposit =
        mock.query_balance(&user, &vault_token).amount;
    let vault_token_supply_after_first_deposit =
        query_total_vault_token_supply(&mock, &managed_vault_addr);
    let underlying_base_tokens = query_convert_to_assets(
        &mock,
        &managed_vault_addr,
        user_vault_token_balance_after_first_deposit,
    );

    // we are up 10% on our $100 position, however both opening fee and closing fee are taken out of the position.
    // so:
    // initial amount = 100_000_000
    // opening fee = -1_000_000
    // closing fee = -900_000
    // unrealized_price_pnl = 9_999_999
    // unrealized_pnl = 9_999_999 - 1_000_000 - 900_000 = 8_099_999
    // so our base tokens should be 108099999
    let expected_base_tokens_pre_deposit = Uint128::new(108099999);
    assert_eq!(underlying_base_tokens, expected_base_tokens_pre_deposit);

    // deposit again
    execute_deposit(
        &mut mock,
        &user,
        &managed_vault_addr,
        Uint128::zero(), // we don't care about the amount, we are using the funds
        None,
        &[coin(first_deposit_amt.u128(), "uusdc")],
    )
    .unwrap();

    // for the second deposit, we should receive less tokens than the first deposit
    // amount of tokens received when depositing is governed by the formula:
    // vault_token_supply.multiply_ratio(base_tokens, total_base_tokens)
    // initial amount = 100_000_000
    // opening fee = -1_000_000
    // closing fee = -900_000
    // unrealized_price_pnl = 9_999_999
    // unrealized_pnl = 9_999_999 - 1_000_000 - 900_000 = 8_099_999
    // so our base tokens before deposit should be 108099999
    // query performance fee amount

    let vault_tokens_expected_from_deposit = calculate_vault_tokens(
        first_deposit_amt,
        expected_base_tokens_pre_deposit - performance_fee.accumulated_fee,
        vault_token_supply_after_first_deposit,
    )
    .unwrap();

    let user_vault_token_balance_after_second_deposit =
        mock.query_balance(&user, &vault_token).amount;
    let vault_tokens_from_second_deposit = user_vault_token_balance_after_second_deposit
        - user_vault_token_balance_after_first_deposit;

    assert_eq!(vault_tokens_from_second_deposit, vault_tokens_expected_from_deposit);
}

#[test]
fn deposit_into_bankrupt_vault() {
    let fund_manager = Addr::unchecked("fund-manager");
    let user = Addr::unchecked("user");
    let user_funded_amt = Uint128::new(1_000_000_000);
    let mut mock = MockEnv::new()
        .set_params(&[uusdc_info()])
        .fund_account(AccountToFund {
            addr: fund_manager.clone(),
            funds: vec![coin(1_000_000_000, "untrn")],
        })
        .fund_account(AccountToFund {
            addr: user.clone(),
            funds: vec![coin(user_funded_amt.u128(), "uusdc")],
        })
        .build()
        .unwrap();
    let credit_manager = mock.rover.clone();

    let managed_vault_addr = deploy_managed_vault(&mut mock.app, &fund_manager, &credit_manager);

    let account_id = mock.create_fund_manager_account(&fund_manager, &managed_vault_addr);

    let first_deposit_amt = Uint128::new(100_000_000);
    execute_deposit(
        &mut mock,
        &user,
        &managed_vault_addr,
        Uint128::zero(), // we don't care about the amount, we are using the funds
        None,
        &[coin(first_deposit_amt.u128(), "uusdc")],
    )
    .unwrap();

    let btc_perp_denom = "perp/btc";
    let perp_params = default_perp_params(btc_perp_denom);
    mock.update_perp_params(PerpParamsUpdate::AddOrUpdate {
        params: perp_params,
    });

    mock.price_change(CoinPrice {
        pricing: ActionKind::Default,
        denom: btc_perp_denom.to_string(),
        price: Decimal::from_str("100").unwrap(),
    });

    // open perp position @ 100 price
    open_perp_position(
        &mut mock,
        &account_id,
        &fund_manager,
        btc_perp_denom,
        Int128::from_str("-3000000").unwrap(),
    );

    // change price so we have unrealized negative pnl beyond our collateral
    mock.price_change(CoinPrice {
        pricing: ActionKind::Default,
        denom: btc_perp_denom.to_string(),
        price: Decimal::from_str("145").unwrap(),
    });

    // query position pnl of vault credit account, verify that it's negative
    let positions = query_account_positions(&mock, &credit_manager, &account_id);
    assert_eq!(positions.perps.len(), 1);
    let position = positions.perps.first().unwrap();
    assert_eq!(position.unrealized_pnl.pnl, Int128::from_str("-136617645").unwrap());

    // try to deposit again
    let res = execute_deposit(
        &mut mock,
        &user,
        &managed_vault_addr,
        Uint128::zero(), // we don't care about the amount, we are using the funds
        None,
        &[coin(first_deposit_amt.u128(), "uusdc")],
    );
    assert_vault_err(
        res,
        ContractError::VaultBankrupt {
            vault_account_id: account_id.to_string(),
        },
    );
}<|MERGE_RESOLUTION|>--- conflicted
+++ resolved
@@ -2,15 +2,13 @@
 
 use cosmwasm_std::{coin, Addr, Decimal, Int128, Uint128};
 use cw_utils::PaymentError;
-<<<<<<< HEAD
-use mars_types::params::ManagedVaultConfigUpdate;
-use mars_vault::error::ContractError;
-=======
 use mars_mock_oracle::msg::CoinPrice;
 use mars_testing::multitest::helpers::default_perp_params;
-use mars_types::{oracle::ActionKind, params::PerpParamsUpdate};
+use mars_types::{
+    oracle::ActionKind,
+    params::{ManagedVaultConfigUpdate, PerpParamsUpdate},
+};
 use mars_vault::{error::ContractError, vault_token::calculate_vault_tokens};
->>>>>>> 17539139
 
 use super::{
     helpers::{AccountToFund, MockEnv},
@@ -262,7 +260,10 @@
         price: Decimal::from_str("1.000").unwrap(),
     });
 
-    let managed_vault_addr = deploy_managed_vault(&mut mock.app, &fund_manager, &credit_manager);
+    let managed_vault_addr =
+        deploy_managed_vault(&mut mock.app, &fund_manager, &credit_manager, None);
+    let code_id = mock.query_code_id(&managed_vault_addr);
+    mock.update_managed_vault_config(ManagedVaultConfigUpdate::AddCodeId(code_id));
     let vault_info_res = query_vault_info(&mock, &managed_vault_addr);
     let vault_token = vault_info_res.vault_token;
 
@@ -380,7 +381,10 @@
         .unwrap();
     let credit_manager = mock.rover.clone();
 
-    let managed_vault_addr = deploy_managed_vault(&mut mock.app, &fund_manager, &credit_manager);
+    let managed_vault_addr =
+        deploy_managed_vault(&mut mock.app, &fund_manager, &credit_manager, None);
+    let code_id = mock.query_code_id(&managed_vault_addr);
+    mock.update_managed_vault_config(ManagedVaultConfigUpdate::AddCodeId(code_id));
 
     let account_id = mock.create_fund_manager_account(&fund_manager, &managed_vault_addr);
 
