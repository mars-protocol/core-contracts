--- conflicted
+++ resolved
@@ -792,8 +792,6 @@
     }
 
     pnl
-<<<<<<< HEAD
-=======
 }
 
 struct VaultSetup {
@@ -848,5 +846,4 @@
         managed_vault_addr,
         fund_acc_id,
     }
->>>>>>> 4d889e76
 }