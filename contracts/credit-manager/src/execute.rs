use std::collections::BTreeSet;

use cosmwasm_std::{
    to_json_binary, Addr, Coins, CosmosMsg, DepsMut, Env, MessageInfo, Response, StdResult, WasmMsg,
};
use mars_types::{
    account_nft::ExecuteMsg as NftExecuteMsg,
    credit_manager::{Action, CallbackMsg, LiquidateRequest},
    health::AccountKind,
    oracle::ActionKind,
};
use mars_vault::msg::{ExecuteMsg, ExtensionExecuteMsg};

use crate::{
    borrow::borrow,
    claim_astro_lp_rewards::claim_lp_rewards,
    claim_rewards::claim_rewards,
    deposit::{assert_deposit_caps, deposit},
    error::{ContractError, ContractResult},
    health::{assert_max_ltv, query_health_state},
    hls::assert_hls_rules,
    lend::lend,
    liquidate::assert_not_self_liquidation,
    liquidate_astro_lp::liquidate_astro_lp,
    liquidate_deposit::liquidate_deposit,
    liquidate_lend::liquidate_lend,
    perp::{close_all_perps, close_perp, modify_perp, open_perp},
    perp_vault::{deposit_to_perp_vault, unlock_from_perp_vault, withdraw_from_perp_vault},
    reclaim::reclaim,
    refund::refund_coin_balances,
    repay::{repay, repay_for_recipient},
    stake_astro_lp::stake_lp,
    state::{ACCOUNT_KINDS, ACCOUNT_NFT, REENTRANCY_GUARD, VAULTS},
    swap::swap_exact_in,
    unstake_astro_lp::unstake_lp,
    update_coin_balances::{update_coin_balance, update_coin_balance_after_vault_liquidation},
    utils::{assert_is_authorized, get_account_kind},
    vault::{
        enter_vault, exit_vault, exit_vault_unlocked, liquidate_vault, request_vault_unlock,
        update_vault_coin_balance,
    },
    withdraw::withdraw,
    zap::{provide_liquidity, withdraw_liquidity},
};

pub fn create_credit_account(
    deps: &mut DepsMut,
    user: Addr,
    kind: AccountKind,
    account_id: Option<String>,
) -> ContractResult<(String, Response)> {
    let account_nft = ACCOUNT_NFT.load(deps.storage)?;

    let next_id = if let Some(ai) = account_id.clone() {
        ai
    } else {
        account_nft.query_next_id(&deps.querier)?
    };

    let mut msgs = vec![];
    let nft_mint_msg = CosmosMsg::Wasm(WasmMsg::Execute {
        contract_addr: account_nft.address().into(),
        funds: vec![],
        msg: to_json_binary(&NftExecuteMsg::Mint {
            user: user.to_string(),
            token_id: account_id,
        })?,
    });
    msgs.push(nft_mint_msg);

    if let AccountKind::FundManager {
        vault_addr,
    } = &kind
    {
        let vault = deps.api.addr_validate(vault_addr)?;

        VAULTS.save(deps.storage, &next_id, &vault)?;

        let bind_msg = CosmosMsg::Wasm(WasmMsg::Execute {
            contract_addr: vault.into(),
            funds: vec![],
            msg: to_json_binary(&ExecuteMsg::VaultExtension(
                ExtensionExecuteMsg::BindCreditManagerAccount {
                    account_id: next_id.clone(),
                },
            ))?,
        });
        msgs.push(bind_msg);
    }

    ACCOUNT_KINDS.save(deps.storage, &next_id, &kind)?;

    let response = Response::new()
        .add_messages(msgs)
        .add_attribute("action", "create_credit_account")
        .add_attribute("kind", kind.to_string())
        .add_attribute("account_id", next_id.clone());

    Ok((next_id, response))
}

pub fn dispatch_actions(
    mut deps: DepsMut,
    env: Env,
    info: MessageInfo,
    account_id: Option<String>,
    account_kind: Option<AccountKind>,
    actions: Vec<Action>,
) -> ContractResult<Response> {
<<<<<<< HEAD
    assert_is_authorized(&deps, &info.sender, account_id)?;
=======
    let mut response = Response::new();

    let account_id = match account_id {
        Some(acc_id) => {
            validate_account(&deps, &info, &acc_id, &actions)?;
            acc_id
        }
        None => {
            let (acc_id, res) = create_credit_account(
                &mut deps,
                info.sender.clone(),
                account_kind.unwrap_or(AccountKind::Default),
                None,
            )?;
            response = res;
            acc_id
        }
    };
    let account_id = &account_id;

>>>>>>> 165900d8
    REENTRANCY_GUARD.try_lock(deps.storage)?;

    let mut callbacks: Vec<CallbackMsg> = vec![];
    let mut received_coins = Coins::try_from(info.funds)?;

    // deposit / repay actions don't require health check.
    // It allows users to save some positions in cases of extreme volatility.
    let no_health_check = actions.iter().all(|action| {
        matches!(
            action,
            Action::Deposit(..)
                | Action::Repay {
                    recipient_account_id: None,
                    ..
                }
        )
    });

    // If needed (i.e. if health check is required), we query the health state
    let prev_health_state = if !no_health_check {
        let health_state = query_health_state(deps.as_ref(), account_id, ActionKind::Default)?;
        Some(health_state)
    } else {
        None
    };

    // We use a Set to record all denoms whose deposited amount may go up as the
    // result of any action. We invoke the AssertDepositCaps callback in the end
    // to make sure that none of the deposit cap is exceeded.
    //
    // Additionally, we use a BTreeSet (instead of a Vec or HashSet) to ensure
    // uniqueness and determininism.
    //
    // There are a few actions that may result in an asset's deposit amount
    // going up:
    // - Deposit: we check the deposited denom
    // - SwapExactIn: we check the output denom
    // - ProvideLiquidity: we check the LP token denom
    // - ClaimRewards: we don't check here; the reward amount is likely small so
    //   won't have much impact; this is also difficult to handle given that now
    //   we have multi-rewards
    // - ExitVault/ExitVaultUnlocked: we don't check here; it isn't reasonable
    //   to not allow a user to exit a vault because deposit cap will be exceeded
    //
    // Note that Borrow/Lend/Reclaim does not impact total deposit amount,
    // because they simply move assets between Red Bank and Rover. We don't
    // check these actions.
    let mut denoms_for_cap_check = BTreeSet::new();

    for action in actions {
        match action {
            Action::Deposit(coin) => {
                response = deposit(&mut deps, response, account_id, &coin, &mut received_coins)?;
                // check the deposit cap of the deposited denom
                denoms_for_cap_check.insert(coin.denom);
            }
            Action::Withdraw(coin) => callbacks.push(CallbackMsg::Withdraw {
                account_id: account_id.to_string(),
                coin,
                recipient: info.sender.clone(),
            }),
            Action::WithdrawToWallet {
                coin,
                recipient,
            } => callbacks.push(CallbackMsg::Withdraw {
                account_id: account_id.to_string(),
                coin,
                recipient: deps.api.addr_validate(&recipient)?,
            }),
            Action::Borrow(coin) => callbacks.push(CallbackMsg::Borrow {
                account_id: account_id.to_string(),
                coin,
            }),
            Action::Repay {
                recipient_account_id,
                coin,
            } => {
                if let Some(recipient) = recipient_account_id {
                    callbacks.push(CallbackMsg::RepayForRecipient {
                        benefactor_account_id: account_id.to_string(),
                        recipient_account_id: recipient,
                        coin,
                    })
                } else {
                    callbacks.push(CallbackMsg::Repay {
                        account_id: account_id.to_string(),
                        coin,
                    })
                }
            }
            Action::Lend(coin) => callbacks.push(CallbackMsg::Lend {
                account_id: account_id.to_string(),
                coin,
            }),
            Action::Reclaim(coin) => callbacks.push(CallbackMsg::Reclaim {
                account_id: account_id.to_string(),
                coin,
            }),
            Action::ClaimRewards {} => callbacks.push(CallbackMsg::ClaimRewards {
                account_id: account_id.to_string(),
            }),
            Action::DepositToPerpVault(coin) => callbacks.push(CallbackMsg::DepositToPerpVault {
                account_id: account_id.to_string(),
                coin,
            }),
            Action::UnlockFromPerpVault {
                shares,
            } => callbacks.push(CallbackMsg::UnlockFromPerpVault {
                account_id: account_id.to_string(),
                shares,
            }),
            Action::WithdrawFromPerpVault {} => {
                callbacks.push(CallbackMsg::WithdrawFromPerpVault {
                    account_id: account_id.to_string(),
                })
            }
            Action::OpenPerp {
                denom,
                size,
            } => callbacks.push(CallbackMsg::OpenPerp {
                account_id: account_id.to_string(),
                denom,
                size,
            }),
            Action::ClosePerp {
                denom,
            } => callbacks.push(CallbackMsg::ClosePerp {
                account_id: account_id.to_string(),
                denom,
            }),
            Action::ModifyPerp {
                denom,
                new_size,
            } => callbacks.push(CallbackMsg::ModifyPerp {
                account_id: account_id.to_string(),
                denom,
                new_size,
            }),
            Action::EnterVault {
                vault,
                coin,
            } => callbacks.push(CallbackMsg::EnterVault {
                account_id: account_id.to_string(),
                vault: vault.check(deps.api)?,
                coin,
            }),
            Action::Liquidate {
                liquidatee_account_id,
                debt_coin,
                request,
            } => {
                // Close all perp positions before liquidating.
                // This creates correct state for further liquidation. Health check uses correct position state.
                callbacks.push(CallbackMsg::CloseAllPerps {
                    account_id: liquidatee_account_id.to_string(),
                });

                match request {
                    LiquidateRequest::Deposit(denom) => callbacks.push(CallbackMsg::Liquidate {
                        liquidator_account_id: account_id.to_string(),
                        liquidatee_account_id: liquidatee_account_id.to_string(),
                        debt_coin,
                        request: LiquidateRequest::Deposit(denom),
                    }),
                    LiquidateRequest::Lend(denom) => callbacks.push(CallbackMsg::Liquidate {
                        liquidator_account_id: account_id.to_string(),
                        liquidatee_account_id: liquidatee_account_id.to_string(),
                        debt_coin,
                        request: LiquidateRequest::Lend(denom),
                    }),
                    LiquidateRequest::Vault {
                        request_vault,
                        position_type,
<<<<<<< HEAD
                    } => callbacks.push(CallbackMsg::Liquidate {
                        liquidator_account_id: account_id.to_string(),
                        liquidatee_account_id: liquidatee_account_id.to_string(),
                        debt_coin,
                        request: LiquidateRequest::Vault {
                            request_vault: request_vault.check(deps.api)?,
                            position_type,
                        },
                    }),
                }
            }
=======
                    },
                }),
                LiquidateRequest::StakedAstroLp(lp_denom) => {
                    callbacks.push(CallbackMsg::Liquidate {
                        liquidator_account_id: account_id.to_string(),
                        liquidatee_account_id: liquidatee_account_id.to_string(),
                        debt_coin,
                        request: LiquidateRequest::StakedAstroLp(lp_denom),
                    })
                }
            },
>>>>>>> 165900d8
            Action::SwapExactIn {
                coin_in,
                denom_out,
                slippage,
                route,
            } => {
                callbacks.push(CallbackMsg::SwapExactIn {
                    account_id: account_id.to_string(),
                    coin_in,
                    denom_out: denom_out.clone(),
                    slippage,
                    route,
                });
                // check the deposit cap of the swap output denom
                denoms_for_cap_check.insert(denom_out);
            }
            Action::ExitVault {
                vault,
                amount,
            } => callbacks.push(CallbackMsg::ExitVault {
                account_id: account_id.to_string(),
                vault: vault.check(deps.api)?,
                amount,
            }),
            Action::RequestVaultUnlock {
                vault,
                amount,
            } => callbacks.push(CallbackMsg::RequestVaultUnlock {
                account_id: account_id.to_string(),
                vault: vault.check(deps.api)?,
                amount,
            }),
            Action::ExitVaultUnlocked {
                id,
                vault,
            } => callbacks.push(CallbackMsg::ExitVaultUnlocked {
                account_id: account_id.to_string(),
                vault: vault.check(deps.api)?,
                position_id: id,
            }),
            Action::ProvideLiquidity {
                coins_in,
                lp_token_out,
                slippage,
            } => {
                callbacks.push(CallbackMsg::ProvideLiquidity {
                    account_id: account_id.to_string(),
                    lp_token_out: lp_token_out.clone(),
                    coins_in,
                    slippage,
                });

                // check the deposit cap of the LP output denom
                denoms_for_cap_check.insert(lp_token_out);
            }
            Action::WithdrawLiquidity {
                lp_token,
                slippage,
            } => callbacks.push(CallbackMsg::WithdrawLiquidity {
                account_id: account_id.to_string(),
                lp_token,
                slippage,
            }),
            Action::StakeAstroLp {
                lp_token,
            } => callbacks.push(CallbackMsg::StakeAstroLp {
                account_id: account_id.to_string(),
                lp_token,
            }),
            Action::UnstakeAstroLp {
                lp_token,
            } => callbacks.push(CallbackMsg::UnstakeAstroLp {
                account_id: account_id.to_string(),
                lp_token,
            }),
            Action::ClaimAstroLpRewards {
                lp_denom,
            } => callbacks.push(CallbackMsg::ClaimAstroLpRewards {
                account_id: account_id.to_string(),
                lp_denom,
            }),
            Action::RefundAllCoinBalances {} => {
                callbacks.push(CallbackMsg::RefundAllCoinBalances {
                    account_id: account_id.to_string(),
                })
            }
        }
    }

    // after all deposits have been handled, we assert that the `received_natives` list is empty
    // this way, we ensure that the user does not send any extra fund which will get lost in the contract
    if !received_coins.is_empty() {
        return Err(ContractError::ExtraFundsReceived(received_coins));
    }

    // Ensures the account state abides by the rules of the HLS account kind
    let kind = get_account_kind(deps.storage, account_id)?;
    if kind == AccountKind::HighLeveredStrategy {
        callbacks.push(CallbackMsg::AssertHlsRules {
            account_id: account_id.to_string(),
        });
    }

    if let Some(phs) = prev_health_state {
        // After user selected actions, we assert LTV is either:
        // - Healthy, if prior to actions MaxLTV health factor >= 1 or None
        // - Not further weakened, if prior to actions MaxLTV health factor < 1
        // Else, throw error and revert all actions
        callbacks.push(CallbackMsg::AssertMaxLTV {
            account_id: account_id.to_string(),
            prev_health_state: phs,
        });
    }

    callbacks.extend([
        // After user selected actions, we assert that the relevant deposit caps
        // are not exceeded.
        CallbackMsg::AssertDepositCaps {
            denoms: denoms_for_cap_check,
        },
        // Removes guard so that subsequent action dispatches can be made
        CallbackMsg::RemoveReentrancyGuard {},
    ]);

    let callback_msgs = callbacks
        .iter()
        .map(|callback| callback.into_cosmos_msg(&env.contract.address))
        .collect::<StdResult<Vec<CosmosMsg>>>()?;

    Ok(response
        .add_messages(callback_msgs)
        .add_attribute("action", "rover/execute/update_credit_account")
        .add_attribute("account_id", account_id.to_string()))
}

fn validate_account(
    deps: &DepsMut,
    info: &MessageInfo,
    acc_id: &String,
    actions: &[Action],
) -> Result<(), ContractError> {
    let kind = get_account_kind(deps.storage, acc_id)?;
    match kind {
        // Fund manager wallet can interact with the account managing the vault funds.
        // This wallet can't deposit/withdraw from the account directly.
        AccountKind::FundManager {
            vault_addr,
        } if info.sender != vault_addr => {
            assert_is_token_owner(deps, &info.sender, acc_id)?;

            let actions_not_allowed = actions.iter().any(|action| {
                matches!(
                    action,
                    Action::Deposit(..)
                        | Action::Withdraw(..)
                        | Action::RefundAllCoinBalances {}
                        | Action::WithdrawToWallet { .. }
                )
            });
            if actions_not_allowed {
                return Err(ContractError::Unauthorized {
                    user: acc_id.to_string(),
                    action: "deposit, withdraw, refund_all_coin_balances, withdraw_to_wallet"
                        .to_string(),
                });
            }
        }
        // Fund manager vault can interact with the account managed by the fund manager wallet.
        // This vault can use the account without any restrictions.
        AccountKind::FundManager {
            ..
        } => {}
        AccountKind::Default | AccountKind::HighLeveredStrategy => {
            assert_is_token_owner(deps, &info.sender, acc_id)?
        }
    }

    Ok(())
}

pub fn execute_callback(
    deps: DepsMut,
    info: MessageInfo,
    env: Env,
    callback: CallbackMsg,
) -> ContractResult<Response> {
    if info.sender != env.contract.address {
        return Err(ContractError::ExternalInvocation);
    }
    match callback {
        CallbackMsg::Withdraw {
            account_id,
            coin,
            recipient,
        } => withdraw(deps, &account_id, &coin, recipient),
        CallbackMsg::Borrow {
            coin,
            account_id,
        } => borrow(deps, &account_id, coin),
        CallbackMsg::Repay {
            account_id,
            coin,
        } => repay(deps, &account_id, &coin),
        CallbackMsg::RepayForRecipient {
            benefactor_account_id,
            recipient_account_id,
            coin,
        } => repay_for_recipient(deps, env, &benefactor_account_id, &recipient_account_id, coin),
        CallbackMsg::Lend {
            account_id,
            coin,
        } => lend(deps, &account_id, &coin),
        CallbackMsg::Reclaim {
            account_id,
            coin,
        } => reclaim(deps, &account_id, &coin),
        CallbackMsg::ClaimRewards {
            account_id,
        } => claim_rewards(deps, &account_id),
        CallbackMsg::AssertMaxLTV {
            account_id,
            prev_health_state,
        } => assert_max_ltv(deps.as_ref(), &account_id, prev_health_state),
        CallbackMsg::AssertDepositCaps {
            denoms,
        } => assert_deposit_caps(deps.as_ref(), denoms),
        CallbackMsg::DepositToPerpVault {
            account_id,
            coin,
        } => deposit_to_perp_vault(deps, &account_id, &coin),
        CallbackMsg::UnlockFromPerpVault {
            account_id,
            shares,
        } => unlock_from_perp_vault(deps.as_ref(), &account_id, shares),
        CallbackMsg::WithdrawFromPerpVault {
            account_id,
        } => withdraw_from_perp_vault(deps.as_ref(), env, &account_id),
        CallbackMsg::OpenPerp {
            account_id,
            denom,
            size,
        } => open_perp(deps, &account_id, &denom, size),
        CallbackMsg::ClosePerp {
            account_id,
            denom,
        } => close_perp(deps, &account_id, &denom),
        CallbackMsg::ModifyPerp {
            account_id,
            denom,
            new_size,
        } => modify_perp(deps, &account_id, &denom, new_size),
        CallbackMsg::CloseAllPerps {
            account_id,
        } => close_all_perps(deps, &account_id, ActionKind::Liquidation),
        CallbackMsg::EnterVault {
            account_id,
            vault,
            coin,
        } => enter_vault(deps, &env.contract.address, &account_id, vault, &coin),
        CallbackMsg::UpdateVaultCoinBalance {
            vault,
            account_id,
            previous_total_balance,
        } => update_vault_coin_balance(
            deps,
            vault,
            &account_id,
            previous_total_balance,
            &env.contract.address,
        ),
        CallbackMsg::Liquidate {
            liquidator_account_id,
            liquidatee_account_id,
            debt_coin,
            request,
        } => {
            assert_not_self_liquidation(&liquidator_account_id, &liquidatee_account_id)?;
            match request {
                LiquidateRequest::Deposit(request_coin_denom) => liquidate_deposit(
                    deps,
                    env,
                    &liquidator_account_id,
                    &liquidatee_account_id,
                    debt_coin,
                    &request_coin_denom,
                ),
                LiquidateRequest::Lend(request_coin_denom) => liquidate_lend(
                    deps,
                    env,
                    &liquidator_account_id,
                    &liquidatee_account_id,
                    debt_coin,
                    &request_coin_denom,
                ),
                LiquidateRequest::Vault {
                    request_vault,
                    position_type,
                } => liquidate_vault(
                    deps,
                    env,
                    &liquidator_account_id,
                    &liquidatee_account_id,
                    debt_coin,
                    request_vault,
                    position_type,
                ),
                LiquidateRequest::StakedAstroLp(request_coin_denom) => liquidate_astro_lp(
                    deps,
                    env,
                    &liquidator_account_id,
                    &liquidatee_account_id,
                    debt_coin,
                    &request_coin_denom,
                ),
            }
        }
        CallbackMsg::SwapExactIn {
            account_id,
            coin_in,
            denom_out,
            slippage,
            route,
        } => swap_exact_in(deps, env, &account_id, &coin_in, &denom_out, slippage, route),
        CallbackMsg::UpdateCoinBalance {
            account_id,
            previous_balance,
            change,
        } => update_coin_balance(deps, env, &account_id, previous_balance, change),
        CallbackMsg::UpdateCoinBalanceAfterVaultLiquidation {
            account_id,
            previous_balance,
            protocol_fee,
        } => update_coin_balance_after_vault_liquidation(
            deps,
            env,
            &account_id,
            &previous_balance,
            protocol_fee,
        ),
        CallbackMsg::ExitVault {
            account_id,
            vault,
            amount,
        } => exit_vault(deps, env, &account_id, vault, amount),
        CallbackMsg::RequestVaultUnlock {
            account_id,
            vault,
            amount,
        } => request_vault_unlock(deps, &account_id, vault, amount),
        CallbackMsg::ExitVaultUnlocked {
            account_id,
            vault,
            position_id,
        } => exit_vault_unlocked(deps, env, &account_id, vault, position_id),
        CallbackMsg::ProvideLiquidity {
            account_id,
            coins_in,
            lp_token_out,
            slippage,
        } => provide_liquidity(deps, env, &account_id, coins_in, &lp_token_out, slippage),
        CallbackMsg::WithdrawLiquidity {
            account_id,
            lp_token,
            slippage,
        } => withdraw_liquidity(deps, env, &account_id, &lp_token, slippage),
        CallbackMsg::RefundAllCoinBalances {
            account_id,
        } => refund_coin_balances(deps, env, &account_id),
        CallbackMsg::AssertHlsRules {
            account_id,
        } => assert_hls_rules(deps.as_ref(), env, &account_id),
        CallbackMsg::RemoveReentrancyGuard {} => {
            REENTRANCY_GUARD.try_unlock(deps.storage)?;
            Ok(Response::new().add_attribute("action", "remove_reentrancy_guard"))
        }
        CallbackMsg::StakeAstroLp {
            account_id,
            lp_token,
        } => stake_lp(deps, &account_id, lp_token),
        CallbackMsg::UnstakeAstroLp {
            account_id,
            lp_token,
        } => unstake_lp(deps, &account_id, lp_token),
        CallbackMsg::ClaimAstroLpRewards {
            account_id,
            lp_denom,
        } => claim_lp_rewards(deps, &account_id, &lp_denom),
    }
}<|MERGE_RESOLUTION|>--- conflicted
+++ resolved
@@ -107,9 +107,6 @@
     account_kind: Option<AccountKind>,
     actions: Vec<Action>,
 ) -> ContractResult<Response> {
-<<<<<<< HEAD
-    assert_is_authorized(&deps, &info.sender, account_id)?;
-=======
     let mut response = Response::new();
 
     let account_id = match account_id {
@@ -130,7 +127,6 @@
     };
     let account_id = &account_id;
 
->>>>>>> 165900d8
     REENTRANCY_GUARD.try_lock(deps.storage)?;
 
     let mut callbacks: Vec<CallbackMsg> = vec![];
@@ -304,7 +300,6 @@
                     LiquidateRequest::Vault {
                         request_vault,
                         position_type,
-<<<<<<< HEAD
                     } => callbacks.push(CallbackMsg::Liquidate {
                         liquidator_account_id: account_id.to_string(),
                         liquidatee_account_id: liquidatee_account_id.to_string(),
@@ -314,21 +309,16 @@
                             position_type,
                         },
                     }),
+                    LiquidateRequest::StakedAstroLp(lp_denom) => {
+                        callbacks.push(CallbackMsg::Liquidate {
+                            liquidator_account_id: account_id.to_string(),
+                            liquidatee_account_id: liquidatee_account_id.to_string(),
+                            debt_coin,
+                            request: LiquidateRequest::StakedAstroLp(lp_denom),
+                        })
+                    }
                 }
             }
-=======
-                    },
-                }),
-                LiquidateRequest::StakedAstroLp(lp_denom) => {
-                    callbacks.push(CallbackMsg::Liquidate {
-                        liquidator_account_id: account_id.to_string(),
-                        liquidatee_account_id: liquidatee_account_id.to_string(),
-                        debt_coin,
-                        request: LiquidateRequest::StakedAstroLp(lp_denom),
-                    })
-                }
-            },
->>>>>>> 165900d8
             Action::SwapExactIn {
                 coin_in,
                 denom_out,
@@ -477,7 +467,7 @@
         AccountKind::FundManager {
             vault_addr,
         } if info.sender != vault_addr => {
-            assert_is_token_owner(deps, &info.sender, acc_id)?;
+            assert_is_authorized(deps, &info.sender, acc_id)?;
 
             let actions_not_allowed = actions.iter().any(|action| {
                 matches!(
@@ -502,7 +492,7 @@
             ..
         } => {}
         AccountKind::Default | AccountKind::HighLeveredStrategy => {
-            assert_is_token_owner(deps, &info.sender, acc_id)?
+            assert_is_authorized(deps, &info.sender, acc_id)?
         }
     }
 
