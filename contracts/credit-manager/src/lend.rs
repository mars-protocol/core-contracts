use cosmwasm_std::{Coin, DepsMut, Response};
use mars_types::credit_manager::ActionCoin;

use crate::{
    error::ContractResult,
<<<<<<< HEAD
    state::RED_BANK,
    utils::{assert_coin_is_whitelisted, decrement_coin_balance, get_amount_from_action_coin},
=======
    state::{COIN_BALANCES, RED_BANK},
    utils::{assert_coin_is_whitelisted, decrement_coin_balance},
>>>>>>> 3656af74
};

pub fn lend(mut deps: DepsMut, account_id: &str, coin: &ActionCoin) -> ContractResult<Response> {
    assert_coin_is_whitelisted(&mut deps, &coin.denom)?;

    let amount_to_lend = Coin {
        denom: coin.denom.to_string(),
        amount: get_amount_from_action_coin(deps.as_ref(), account_id, coin)?,
    };

    // Don't error if there is zero amount to lend - just return an empty response
    let mut res = Response::new();
    if !amount_to_lend.amount.is_zero() {
        decrement_coin_balance(deps.storage, account_id, &amount_to_lend)?;

        let red_bank_lend_msg =
            RED_BANK.load(deps.storage)?.lend_msg(&amount_to_lend, account_id)?;

        res = res.add_message(red_bank_lend_msg);
    }

    Ok(res
        .add_attribute("action", "lend")
        .add_attribute("account_id", account_id)
        .add_attribute("coin_lent", &amount_to_lend.denom))
<<<<<<< HEAD
=======
}

/// Queries balance to ensure passing EXACT is not too high
fn get_lend_amount(deps: Deps, account_id: &str, coin: &ActionCoin) -> ContractResult<Uint128> {
    let amount_to_lend = if let Some(amount) = coin.amount.value() {
        amount
    } else {
        COIN_BALANCES.may_load(deps.storage, (account_id, &coin.denom))?.unwrap_or(Uint128::zero())
    };
    Ok(amount_to_lend)
>>>>>>> 3656af74
}<|MERGE_RESOLUTION|>--- conflicted
+++ resolved
@@ -1,15 +1,10 @@
-use cosmwasm_std::{Coin, DepsMut, Response};
+use cosmwasm_std::{Coin, Deps, DepsMut, Response, Uint128};
 use mars_types::credit_manager::ActionCoin;
 
 use crate::{
     error::ContractResult,
-<<<<<<< HEAD
-    state::RED_BANK,
-    utils::{assert_coin_is_whitelisted, decrement_coin_balance, get_amount_from_action_coin},
-=======
     state::{COIN_BALANCES, RED_BANK},
     utils::{assert_coin_is_whitelisted, decrement_coin_balance},
->>>>>>> 3656af74
 };
 
 pub fn lend(mut deps: DepsMut, account_id: &str, coin: &ActionCoin) -> ContractResult<Response> {
@@ -17,7 +12,7 @@
 
     let amount_to_lend = Coin {
         denom: coin.denom.to_string(),
-        amount: get_amount_from_action_coin(deps.as_ref(), account_id, coin)?,
+        amount: get_lend_amount(deps.as_ref(), account_id, coin)?,
     };
 
     // Don't error if there is zero amount to lend - just return an empty response
@@ -35,8 +30,6 @@
         .add_attribute("action", "lend")
         .add_attribute("account_id", account_id)
         .add_attribute("coin_lent", &amount_to_lend.denom))
-<<<<<<< HEAD
-=======
 }
 
 /// Queries balance to ensure passing EXACT is not too high
@@ -47,5 +40,4 @@
         COIN_BALANCES.may_load(deps.storage, (account_id, &coin.denom))?.unwrap_or(Uint128::zero())
     };
     Ok(amount_to_lend)
->>>>>>> 3656af74
 }