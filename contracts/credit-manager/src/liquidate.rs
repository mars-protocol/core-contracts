use cosmwasm_std::{Coin, DepsMut, QuerierWrapper, Uint128};
use mars_liquidation::liquidation::calculate_liquidation_amounts;
use mars_types::{adapters::oracle::Oracle, oracle::ActionKind, traits::Stringify};

use crate::{
    error::{ContractError, ContractResult},
    health::query_health_values,
    repay::current_debt_for_denom,
    state::{ORACLE, PARAMS},
};

/// Calculates precise debt, request coin amounts to liquidate, request coin transfered to liquidator and rewards-collector.
/// The debt amount will be adjusted down if:
/// - Exceeds liquidatee's total debt for denom
/// - Not enough liquidatee request coin balance to match
/// - The value of the debt repaid exceeds the Maximum Debt Repayable (MDR)
/// Returns -> (Debt Coin, Liquidator Request Coin, Liquidatee Request Coin)
/// Difference between Liquidator Request Coin and Liquidatee Request Coin goes to rewards-collector account as protocol fee.
pub fn calculate_liquidation(
    deps: &mut DepsMut,
    liquidatee_account_id: &str,
    debt_coin: &Coin,
    request_coin: &str,
    request_coin_balance: Uint128,
) -> ContractResult<(Coin, Coin, Coin)> {
    // Assert the liquidatee's credit account is liquidatable
    let health =
        query_health_values(deps.as_ref(), liquidatee_account_id, ActionKind::Liquidation)?;
    if !health.liquidatable {
        return Err(ContractError::NotLiquidatable {
            account_id: liquidatee_account_id.to_string(),
            lqdt_health_factor: health.liquidation_health_factor.to_string(),
        });
    }

    // Ensure debt repaid does not exceed liquidatee's total debt for denom
    let (total_debt_amount, _) =
        current_debt_for_denom(deps.as_ref(), liquidatee_account_id, &debt_coin.denom)?;

    let params = PARAMS.load(deps.storage)?;
<<<<<<< HEAD
    let request_coin_params = params.query_asset_params(&deps.querier, request_coin)?;
    let debt_coin_params = params.query_asset_params(&deps.querier, &debt_coin.denom)?;
=======
    let target_health_factor = params.query_target_health_factor(&deps.querier)?;
    let request_coin_params = params
        .query_asset_params(&deps.querier, request_coin)?
        .ok_or(ContractError::AssetParamsNotFound(request_coin.to_string()))?;
>>>>>>> 165900d8

    let oracle = ORACLE.load(deps.storage)?;
    let debt_coin_price =
        oracle.query_price(&deps.querier, &debt_coin.denom, ActionKind::Liquidation)?.price;
    let request_coin_price =
        oracle.query_price(&deps.querier, request_coin, ActionKind::Liquidation)?.price;

    let (debt_amount_to_repay, request_amount_to_liquidate, request_amount_received_by_liquidator) =
        calculate_liquidation_amounts(
            request_coin_balance,
            request_coin_price,
            &request_coin_params,
            total_debt_amount,
            debt_coin.amount,
            debt_coin_price,
            &debt_coin_params,
            &health.into(),
        )?;

    // (Debt Coin, Liquidator Request Coin, Liquidatee Request Coin)
    let result = (
        Coin {
            denom: debt_coin.denom.clone(),
            amount: debt_amount_to_repay,
        },
        Coin {
            denom: request_coin.to_string(),
            amount: request_amount_received_by_liquidator,
        },
        Coin {
            denom: request_coin.to_string(),
            amount: request_amount_to_liquidate,
        },
    );

    assert_liquidation_profitable(&deps.querier, &oracle, result.clone())?;

    Ok(result)
}

/// In scenarios with small amounts or large gap between coin prices, there is a possibility
/// that the liquidation will result in loss for the liquidator. This assertion prevents this.
fn assert_liquidation_profitable(
    querier: &QuerierWrapper,
    oracle: &Oracle,
    (debt_coin, request_coin, ..): (Coin, Coin, Coin),
) -> ContractResult<()> {
    let debt_value = oracle.query_value(querier, &debt_coin, ActionKind::Liquidation)?;
    let request_value = oracle.query_value(querier, &request_coin, ActionKind::Liquidation)?;

    if debt_value >= request_value {
        return Err(ContractError::LiquidationNotProfitable {
            debt_coin,
            request_coin,
        });
    }

    Ok(())
}

/// Guards against the case an account is trying to liquidate itself
pub fn assert_not_self_liquidation(
    liquidator_account_id: &str,
    liquidatee_account_id: &str,
) -> ContractResult<()> {
    if liquidator_account_id == liquidatee_account_id {
        return Err(ContractError::SelfLiquidation);
    }
    Ok(())
}<|MERGE_RESOLUTION|>--- conflicted
+++ resolved
@@ -38,15 +38,12 @@
         current_debt_for_denom(deps.as_ref(), liquidatee_account_id, &debt_coin.denom)?;
 
     let params = PARAMS.load(deps.storage)?;
-<<<<<<< HEAD
-    let request_coin_params = params.query_asset_params(&deps.querier, request_coin)?;
-    let debt_coin_params = params.query_asset_params(&deps.querier, &debt_coin.denom)?;
-=======
-    let target_health_factor = params.query_target_health_factor(&deps.querier)?;
     let request_coin_params = params
         .query_asset_params(&deps.querier, request_coin)?
         .ok_or(ContractError::AssetParamsNotFound(request_coin.to_string()))?;
->>>>>>> 165900d8
+    let debt_coin_params = params
+        .query_asset_params(&deps.querier, &debt_coin.denom)?
+        .ok_or(ContractError::AssetParamsNotFound(debt_coin.denom.to_string()))?;
 
     let oracle = ORACLE.load(deps.storage)?;
     let debt_coin_price =
