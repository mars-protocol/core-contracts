[package]
name          = "mars-credit-manager"
version       = "2.0.3"
authors       = { workspace = true }
license       = { workspace = true }
edition       = { workspace = true }
repository    = { workspace = true }
homepage      = { workspace = true }
documentation = { workspace = true }
keywords      = { workspace = true }

[lib]
crate-type = ["cdylib", "rlib"]

[features]
# for quicker tests, cargo test --lib
# for more explicit tests, cargo test --features=backtraces
backtraces = ["cosmwasm-std/backtraces"]
library    = []

[dependencies]
cosmwasm-schema   = { workspace = true }
cosmwasm-std      = { workspace = true }
cw2               = { workspace = true }
cw721             = { workspace = true }
cw721-base        = { workspace = true }
cw-paginate       = { workspace = true }
cw-storage-plus   = { workspace = true }
cw-utils          = { workspace = true }
cw-vault-standard = { workspace = true }
mars-liquidation  = { workspace = true }
mars-owner        = { workspace = true }
mars-types        = { workspace = true }
mars-utils        = { workspace = true }
mars-vault        = { workspace = true }
thiserror         = { workspace = true }

[dev-dependencies]
<<<<<<< HEAD
anyhow                = { workspace = true }
cw-multi-test         = { workspace = true }
itertools             = { workspace = true }
mars-account-nft      = { workspace = true }
mars-address-provider = { workspace = true }
mars-mock-incentives  = { workspace = true }
mars-mock-oracle      = { workspace = true }
mars-mock-red-bank    = { workspace = true }
mars-mock-vault       = { workspace = true }
mars-params           = { workspace = true }
mars-perps            = { workspace = true }
mars-rover-health     = { workspace = true }
mars-swapper-mock     = { workspace = true }
mars-zapper-mock      = { workspace = true }
test-case             = { workspace = true }
=======
anyhow                          = { workspace = true }
cw-multi-test                   = { workspace = true }
itertools                       = { workspace = true }
mars-account-nft                = { workspace = true }
mars-address-provider           = { workspace = true }
mars-mock-astroport-incentives  = { workspace = true }
mars-mock-incentives            = { workspace = true }
mars-mock-oracle                = { workspace = true }
mars-mock-red-bank              = { workspace = true }
mars-mock-vault                 = { workspace = true }
mars-params                     = { workspace = true }
mars-rover-health               = { workspace = true }
mars-swapper-mock               = { workspace = true }
mars-testing                    = { workspace = true }
mars-zapper-mock                = { workspace = true }
test-case                       = { workspace = true }
>>>>>>> 165900d8
<|MERGE_RESOLUTION|>--- conflicted
+++ resolved
@@ -36,23 +36,6 @@
 thiserror         = { workspace = true }
 
 [dev-dependencies]
-<<<<<<< HEAD
-anyhow                = { workspace = true }
-cw-multi-test         = { workspace = true }
-itertools             = { workspace = true }
-mars-account-nft      = { workspace = true }
-mars-address-provider = { workspace = true }
-mars-mock-incentives  = { workspace = true }
-mars-mock-oracle      = { workspace = true }
-mars-mock-red-bank    = { workspace = true }
-mars-mock-vault       = { workspace = true }
-mars-params           = { workspace = true }
-mars-perps            = { workspace = true }
-mars-rover-health     = { workspace = true }
-mars-swapper-mock     = { workspace = true }
-mars-zapper-mock      = { workspace = true }
-test-case             = { workspace = true }
-=======
 anyhow                          = { workspace = true }
 cw-multi-test                   = { workspace = true }
 itertools                       = { workspace = true }
@@ -64,9 +47,9 @@
 mars-mock-red-bank              = { workspace = true }
 mars-mock-vault                 = { workspace = true }
 mars-params                     = { workspace = true }
+mars-perps                      = { workspace = true }
 mars-rover-health               = { workspace = true }
 mars-swapper-mock               = { workspace = true }
 mars-testing                    = { workspace = true }
 mars-zapper-mock                = { workspace = true }
-test-case                       = { workspace = true }
->>>>>>> 165900d8
+test-case                       = { workspace = true }