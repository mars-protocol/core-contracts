use cosmwasm_std::{coin, coins, Addr, Coin, Int128, Uint128};
use cw_multi_test::{BankSudo, SudoMsg};
use cw_paginate::{Metadata, PaginationResponse};
use mars_credit_manager::error::ContractError;
use mars_testing::multitest::helpers::deploy_vault_with_admin;
use mars_types::{
    credit_manager::{Action, ActionAmount, ActionCoin, VaultBinding},
    params::ManagedVaultConfigUpdate,
};

use super::helpers::{assert_err, deploy_managed_vault, uosmo_info, AccountToFund, MockEnv};

#[test]
fn not_allowed_vault_code_id_does_not_work() {
    let coin_info = uosmo_info();

    let random_addr = Addr::unchecked("random_addr");
    let fund_manager_wallet = Addr::unchecked("fund_manager_wallet");
    let funded_amt = Uint128::new(10000);
    let mut mock = MockEnv::new()
        .set_params(&[coin_info.clone()])
        .fund_account(AccountToFund {
            addr: random_addr.clone(),
            funds: vec![coin(funded_amt.u128(), coin_info.denom.clone())],
        })
        .fund_account(AccountToFund {
            addr: fund_manager_wallet.clone(),
            funds: vec![
                coin(1_000_000_000, "untrn"),
                coin(mars_testing::MIN_VAULT_FEE_CREATION_IN_UUSD, "uusdc"),
            ],
        })
        .build()
        .unwrap();

    let credit_manager = mock.rover.clone();
    let managed_vault_addr = deploy_managed_vault(
        &mut mock.app,
        &fund_manager_wallet,
        &credit_manager,
        Some(coin(mars_testing::MIN_VAULT_FEE_CREATION_IN_UUSD, "uusdc")),
    );

    let error =
        mock.create_fund_manager_account_with_error(&fund_manager_wallet, &managed_vault_addr);
    assert_err(error, ContractError::InvalidVaultCodeId {});
}

#[test]
fn fund_manager_wallet_cannot_deposit_and_withdraw() {
    let coin_info = uosmo_info();

    let fund_manager_wallet = Addr::unchecked("fund_manager_wallet");
    let mut mock = MockEnv::new()
        .set_params(&[coin_info.clone()])
        .fund_account(AccountToFund {
            addr: fund_manager_wallet.clone(),
            funds: vec![
                coin(1_000_000_000, "untrn"),
                coin(300, coin_info.denom.clone()),
                coin(mars_testing::MIN_VAULT_FEE_CREATION_IN_UUSD, "uusdc"),
            ],
        })
        .build()
        .unwrap();

    let credit_manager = mock.rover.clone();
    let managed_vault_addr = deploy_managed_vault(
        &mut mock.app,
        &fund_manager_wallet,
        &credit_manager,
        Some(coin(mars_testing::MIN_VAULT_FEE_CREATION_IN_UUSD, "uusdc")),
    );
    let code_id = mock.query_code_id(&managed_vault_addr);
    mock.update_managed_vault_config(ManagedVaultConfigUpdate::AddCodeId(code_id));

    let account_id = mock.create_fund_manager_account(&fund_manager_wallet, &managed_vault_addr);

    // deposit not allowed
    let deposit_amount = Uint128::new(234);
    let res = mock.update_credit_account(
        &account_id,
        &fund_manager_wallet,
        vec![Action::Deposit(coin_info.to_coin(deposit_amount.u128()))],
        &[Coin::new(deposit_amount.into(), coin_info.denom.clone())],
    );
    assert_err(
        res,
        ContractError::Unauthorized {
            user: account_id.to_string(),
            action: "deposit, withdraw, refund_all_coin_balances, withdraw_to_wallet".to_string(),
        },
    );

    // withdraw not allowed
    let res = mock.update_credit_account(
        &account_id,
        &fund_manager_wallet,
        vec![Action::Withdraw(ActionCoin {
            denom: coin_info.denom.clone(),
            amount: ActionAmount::AccountBalance,
        })],
        &[],
    );
    assert_err(
        res,
        ContractError::Unauthorized {
            user: account_id.to_string(),
            action: "deposit, withdraw, refund_all_coin_balances, withdraw_to_wallet".to_string(),
        },
    );

    // refund_all_coin_balances not allowed
    let res = mock.update_credit_account(
        &account_id,
        &fund_manager_wallet,
        vec![Action::RefundAllCoinBalances {}],
        &[],
    );
    assert_err(
        res,
        ContractError::Unauthorized {
            user: account_id.to_string(),
            action: "deposit, withdraw, refund_all_coin_balances, withdraw_to_wallet".to_string(),
        },
    );

    // withdraw_to_wallet not allowed
    let res = mock.update_credit_account(
        &account_id,
        &fund_manager_wallet,
        vec![Action::WithdrawToWallet {
            coin: ActionCoin {
                denom: coin_info.denom.clone(),
                amount: ActionAmount::AccountBalance,
            },
            recipient: "wallet".to_string(),
        }],
        &[],
    );
    assert_err(
        res,
        ContractError::Unauthorized {
            user: account_id.to_string(),
            action: "deposit, withdraw, refund_all_coin_balances, withdraw_to_wallet".to_string(),
        },
    );

    // combination of above msgs not allowed
    let res = mock.update_credit_account(
        &account_id,
        &fund_manager_wallet,
        vec![
            Action::Deposit(coin_info.to_coin(deposit_amount.u128())),
            Action::Withdraw(ActionCoin {
                denom: coin_info.denom.clone(),
                amount: ActionAmount::AccountBalance,
            }),
            Action::RefundAllCoinBalances {},
            Action::WithdrawToWallet {
                coin: ActionCoin {
                    denom: coin_info.denom.clone(),
                    amount: ActionAmount::AccountBalance,
                },
                recipient: "wallet".to_string(),
            },
        ],
        &[Coin::new(deposit_amount.into(), coin_info.denom.clone())],
    );
    assert_err(
        res,
        ContractError::Unauthorized {
            user: account_id.to_string(),
            action: "deposit, withdraw, refund_all_coin_balances, withdraw_to_wallet".to_string(),
        },
    );

    // not allowed action composed with allowed action
    let deposit_amount = Uint128::new(234);
    let res = mock.update_credit_account(
        &account_id,
        &fund_manager_wallet,
        vec![
            Action::Deposit(coin_info.to_coin(deposit_amount.u128())),
            Action::Lend(ActionCoin {
                denom: coin_info.denom.clone(),
                amount: ActionAmount::AccountBalance,
            }),
        ],
        &[Coin::new(deposit_amount.into(), coin_info.denom.clone())],
    );
    assert_err(
        res,
        ContractError::Unauthorized {
            user: account_id.to_string(),
            action: "deposit, withdraw, refund_all_coin_balances, withdraw_to_wallet".to_string(),
        },
    );
}

#[test]
fn addr_not_connected_to_fund_manager_acc_does_not_work() {
    let coin_info = uosmo_info();

    let random_addr = Addr::unchecked("random_addr");
    let fund_manager_wallet = Addr::unchecked("fund_manager_wallet");
    let funded_amt = Uint128::new(10000);
    let mut mock = MockEnv::new()
        .set_params(&[coin_info.clone()])
        .fund_account(AccountToFund {
            addr: random_addr.clone(),
            funds: vec![coin(funded_amt.u128(), coin_info.denom.clone())],
        })
        .fund_account(AccountToFund {
            addr: fund_manager_wallet.clone(),
            funds: vec![
                coin(1_000_000_000, "untrn"),
                coin(mars_testing::MIN_VAULT_FEE_CREATION_IN_UUSD, "uusdc"),
            ],
        })
        .build()
        .unwrap();

    let credit_manager = mock.rover.clone();
    let managed_vault_addr = deploy_managed_vault(
        &mut mock.app,
        &fund_manager_wallet,
        &credit_manager,
        Some(coin(mars_testing::MIN_VAULT_FEE_CREATION_IN_UUSD, "uusdc")),
    );
    let code_id = mock.query_code_id(&managed_vault_addr);
    mock.update_managed_vault_config(ManagedVaultConfigUpdate::AddCodeId(code_id));

    let account_id = mock.create_fund_manager_account(&fund_manager_wallet, &managed_vault_addr);

    // try to deposit from different addr
    let deposit_amount = Uint128::new(234);
    let res = mock.update_credit_account(
        &account_id,
        &random_addr,
        vec![Action::Deposit(coin_info.to_coin(deposit_amount.u128()))],
        &[Coin::new(deposit_amount.into(), coin_info.denom.clone())],
    );
    assert_err(
        res,
        ContractError::NotTokenOwner {
            user: random_addr.to_string(),
            account_id: account_id.to_string(),
        },
    );
}

#[test]
fn fund_manager_wallet_can_work_on_behalf_of_vault() {
    let coin_info = uosmo_info();

    let fund_manager_wallet = Addr::unchecked("fund_manager_wallet");
    let funded_amt = Uint128::new(10000);
    let mut mock = MockEnv::new()
        .set_params(&[coin_info.clone()])
        .fund_account(AccountToFund {
            addr: fund_manager_wallet.clone(),
            funds: vec![
                coin(1_000_000_000, "untrn"),
                coin(funded_amt.u128(), coin_info.denom.clone()),
                coin(mars_testing::MIN_VAULT_FEE_CREATION_IN_UUSD, "uusdc"),
            ],
        })
        .build()
        .unwrap();

    let credit_manager = mock.rover.clone();
    let managed_vault_addr = deploy_managed_vault(
        &mut mock.app,
        &fund_manager_wallet,
        &credit_manager,
        Some(coin(mars_testing::MIN_VAULT_FEE_CREATION_IN_UUSD, "uusdc")),
    );
    let code_id = mock.query_code_id(&managed_vault_addr);
    mock.update_managed_vault_config(ManagedVaultConfigUpdate::AddCodeId(code_id));
    mock.app
        .sudo(SudoMsg::Bank(BankSudo::Mint {
            to_address: managed_vault_addr.to_string(),
            amount: coins(funded_amt.u128(), coin_info.denom.clone()),
        }))
        .unwrap();

    let account_id = mock.create_fund_manager_account(&fund_manager_wallet, &managed_vault_addr);

    // deposit from vault to fund manager account
    let deposit_amount = Uint128::new(234);
    mock.update_credit_account(
        &account_id,
        &managed_vault_addr,
        vec![Action::Deposit(coin_info.to_coin(deposit_amount.u128()))],
        &[Coin::new(deposit_amount.into(), coin_info.denom.clone())],
    )
    .unwrap();

    let res = mock.query_positions(&account_id);
    let assets_res = res.deposits.first().unwrap();
    assert_eq!(res.deposits.len(), 1);
    assert_eq!(assets_res.amount, deposit_amount);
    assert_eq!(assets_res.denom, coin_info.denom);

    let coin = mock.query_balance(&fund_manager_wallet, &coin_info.denom);
    assert_eq!(coin.amount, funded_amt);
    let coin = mock.query_balance(&managed_vault_addr, &coin_info.denom);
    assert_eq!(coin.amount, funded_amt - deposit_amount);
    let coin = mock.query_balance(&mock.rover, &coin_info.denom);
    assert_eq!(coin.amount, deposit_amount);

    // execute lend from fund manager wallet
    mock.update_credit_account(
        &account_id,
        &fund_manager_wallet,
        vec![Action::Lend(ActionCoin {
            denom: coin_info.denom.clone(),
            amount: ActionAmount::AccountBalance,
        })],
        &[],
    )
    .unwrap();

    let res = mock.query_positions(&account_id);
    let lent_res = res.lends.first().unwrap();
    assert_eq!(res.lends.len(), 1);
    assert_eq!(lent_res.denom, coin_info.denom);
    let lent_amount = deposit_amount + Uint128::one(); // simulated yield
    assert_eq!(lent_res.amount, lent_amount);

    let coin = mock.query_balance(&mock.rover, &coin_info.denom);
    assert_eq!(coin.amount, Uint128::zero());

    // vault unlend and withdraw
    mock.update_credit_account(
        &account_id,
        &managed_vault_addr,
        vec![
            Action::Reclaim(ActionCoin {
                denom: coin_info.denom.clone(),
                amount: ActionAmount::AccountBalance,
            }),
            Action::Withdraw(ActionCoin {
                denom: coin_info.denom.clone(),
                amount: ActionAmount::AccountBalance,
            }),
        ],
        &[],
    )
    .unwrap();

    let res = mock.query_positions(&account_id);
    assert!(res.deposits.is_empty());
    assert!(res.lends.is_empty());

    let coin = mock.query_balance(&fund_manager_wallet, &coin_info.denom);
    assert_eq!(coin.amount, funded_amt);
    let coin = mock.query_balance(&managed_vault_addr, &coin_info.denom);
    assert_eq!(coin.amount, funded_amt + Uint128::one()); // simulated yield
    let coin = mock.query_balance(&mock.rover, &coin_info.denom);
    assert_eq!(coin.amount, Uint128::zero());
}

#[test]
fn vault_bindings() {
    let fund_manager_wallet = Addr::unchecked("fund_manager_wallet");
    let mut mock = MockEnv::new()
        .fund_account(AccountToFund {
            addr: fund_manager_wallet.clone(),
            funds: vec![
                coin(1_000_000_000, "untrn"),
                coin(mars_testing::MIN_VAULT_FEE_CREATION_IN_UUSD * 3, "uusdc"),
            ],
        })
        .build()
        .unwrap();

    let credit_manager = mock.rover.clone();

    let vault_addr_1 = deploy_managed_vault(
        &mut mock.app,
        &fund_manager_wallet,
        &credit_manager,
        Some(coin(mars_testing::MIN_VAULT_FEE_CREATION_IN_UUSD, "uusdc")),
    );
    let code_id_1 = mock.query_code_id(&vault_addr_1);
    mock.update_managed_vault_config(ManagedVaultConfigUpdate::AddCodeId(code_id_1));
    let fund_acc_id_1 = mock.create_fund_manager_account(&fund_manager_wallet, &vault_addr_1);

    let res = mock.query_vault_bindings(None, None).unwrap();
    assert_eq!(
        res,
        PaginationResponse {
            data: vec![VaultBinding {
                account_id: fund_acc_id_1.clone(),
                vault_address: vault_addr_1.to_string()
            }],
            metadata: Metadata {
                has_more: false
            }
        }
    );

    let vault_addr_2 = deploy_managed_vault(
        &mut mock.app,
        &fund_manager_wallet,
        &credit_manager,
        Some(coin(mars_testing::MIN_VAULT_FEE_CREATION_IN_UUSD, "uusdc")),
    );
    let code_id_2 = mock.query_code_id(&vault_addr_2);
    mock.update_managed_vault_config(ManagedVaultConfigUpdate::AddCodeId(code_id_2));
    let fund_acc_id_2 = mock.create_fund_manager_account(&fund_manager_wallet, &vault_addr_2);

    let vault_addr_3 = deploy_managed_vault(
        &mut mock.app,
        &fund_manager_wallet,
        &credit_manager,
        Some(coin(mars_testing::MIN_VAULT_FEE_CREATION_IN_UUSD, "uusdc")),
    );
    let code_id_3 = mock.query_code_id(&vault_addr_3);
    mock.update_managed_vault_config(ManagedVaultConfigUpdate::AddCodeId(code_id_3));
    let fund_acc_id_3 = mock.create_fund_manager_account(&fund_manager_wallet, &vault_addr_3);

    let res = mock.query_vault_bindings(None, None).unwrap();
    assert_eq!(
        res,
        PaginationResponse {
            data: vec![
                VaultBinding {
                    account_id: fund_acc_id_1.clone(),
                    vault_address: vault_addr_1.to_string()
                },
                VaultBinding {
                    account_id: fund_acc_id_2.clone(),
                    vault_address: vault_addr_2.to_string()
                },
                VaultBinding {
                    account_id: fund_acc_id_3,
                    vault_address: vault_addr_3.to_string()
                }
            ],
            metadata: Metadata {
                has_more: false
            }
        }
    );

    let res = mock.query_vault_bindings(Some(fund_acc_id_1), Some(1)).unwrap();
    assert_eq!(
        res,
        PaginationResponse {
            data: vec![VaultBinding {
                account_id: fund_acc_id_2,
                vault_address: vault_addr_2.to_string()
            }],
            metadata: Metadata {
                has_more: true
            }
        }
    );
}

#[test]
<<<<<<< HEAD
fn vault_cannot_be_used_after_being_blacklisted() {
    let coin_info = uosmo_info();

    let random_addr = Addr::unchecked("random_addr");
    let fund_manager_wallet = Addr::unchecked("fund_manager_wallet");
    let funded_amt = Uint128::new(10000);
    let mut mock = MockEnv::new()
        .set_params(&[coin_info.clone()])
        .fund_account(AccountToFund {
            addr: random_addr.clone(),
            funds: vec![coin(funded_amt.u128(), coin_info.denom.clone())],
        })
=======
fn vault_with_admin_rejects_binding() {
    let fund_manager_wallet = Addr::unchecked("fund_manager_wallet");
    let mut mock = MockEnv::new()
>>>>>>> ba6c7a24
        .fund_account(AccountToFund {
            addr: fund_manager_wallet.clone(),
            funds: vec![
                coin(1_000_000_000, "untrn"),
                coin(mars_testing::MIN_VAULT_FEE_CREATION_IN_UUSD, "uusdc"),
            ],
        })
        .build()
        .unwrap();

    let credit_manager = mock.rover.clone();
<<<<<<< HEAD
    let managed_vault_addr = deploy_managed_vault(
=======
    let vault_addr = deploy_vault_with_admin(
>>>>>>> ba6c7a24
        &mut mock.app,
        &fund_manager_wallet,
        &credit_manager,
        Some(coin(mars_testing::MIN_VAULT_FEE_CREATION_IN_UUSD, "uusdc")),
<<<<<<< HEAD
    );

    let code_id = mock.query_code_id(&managed_vault_addr);
    mock.update_managed_vault_config(ManagedVaultConfigUpdate::AddCodeId(code_id));

    // Create a credit account
    let account_id = mock.create_fund_manager_account(&fund_manager_wallet, &managed_vault_addr);

    mock.app
        .sudo(SudoMsg::Bank(BankSudo::Mint {
            to_address: managed_vault_addr.to_string(),
            amount: coins(funded_amt.u128(), coin_info.denom.clone()),
        }))
        .unwrap();

    // Deposit into the credit account
    mock.update_credit_account(
        &account_id,
        &managed_vault_addr,
        vec![Action::Deposit(Coin {
            denom: coin_info.denom.clone(),
            amount: Uint128::new(100),
        })],
        &[Coin::new(100, coin_info.denom.clone())],
    )
    .unwrap();

    // Blacklist the vault
    mock.update_managed_vault_config(ManagedVaultConfigUpdate::AddVaultToBlacklist(
        managed_vault_addr.to_string(),
    ));

    // Try to trade on the vault (should fail)
    let res = mock.update_credit_account(
        &account_id,
        &managed_vault_addr,
        vec![Action::ExecutePerpOrder {
            denom: coin_info.denom.clone(),
            order_size: Int128::from(-100),
            reduce_only: None,
        }],
        &[],
    );

    assert_err(
        res,
        ContractError::BlacklistedVault {
            vault: managed_vault_addr.to_string(),
        },
    );
=======
        "uusdc",
    );

    let code_id = mock.query_code_id(&vault_addr);
    mock.update_managed_vault_config(ManagedVaultConfigUpdate::AddCodeId(code_id));

    let res = mock.create_fund_manager_account_with_error(&fund_manager_wallet, &vault_addr);
    assert_err(res, ContractError::VaultHasAdmin {});
>>>>>>> ba6c7a24
}<|MERGE_RESOLUTION|>--- conflicted
+++ resolved
@@ -462,7 +462,6 @@
 }
 
 #[test]
-<<<<<<< HEAD
 fn vault_cannot_be_used_after_being_blacklisted() {
     let coin_info = uosmo_info();
 
@@ -475,11 +474,6 @@
             addr: random_addr.clone(),
             funds: vec![coin(funded_amt.u128(), coin_info.denom.clone())],
         })
-=======
-fn vault_with_admin_rejects_binding() {
-    let fund_manager_wallet = Addr::unchecked("fund_manager_wallet");
-    let mut mock = MockEnv::new()
->>>>>>> ba6c7a24
         .fund_account(AccountToFund {
             addr: fund_manager_wallet.clone(),
             funds: vec![
@@ -491,16 +485,11 @@
         .unwrap();
 
     let credit_manager = mock.rover.clone();
-<<<<<<< HEAD
     let managed_vault_addr = deploy_managed_vault(
-=======
-    let vault_addr = deploy_vault_with_admin(
->>>>>>> ba6c7a24
-        &mut mock.app,
-        &fund_manager_wallet,
-        &credit_manager,
-        Some(coin(mars_testing::MIN_VAULT_FEE_CREATION_IN_UUSD, "uusdc")),
-<<<<<<< HEAD
+        &mut mock.app,
+        &fund_manager_wallet,
+        &credit_manager,
+        Some(coin(mars_testing::MIN_VAULT_FEE_CREATION_IN_UUSD, "uusdc")),
     );
 
     let code_id = mock.query_code_id(&managed_vault_addr);
@@ -551,7 +540,28 @@
             vault: managed_vault_addr.to_string(),
         },
     );
-=======
+}
+
+#[test]
+fn vault_with_admin_rejects_binding() {
+    let fund_manager_wallet = Addr::unchecked("fund_manager_wallet");
+    let mut mock = MockEnv::new()
+        .fund_account(AccountToFund {
+            addr: fund_manager_wallet.clone(),
+            funds: vec![
+                coin(1_000_000_000, "untrn"),
+                coin(mars_testing::MIN_VAULT_FEE_CREATION_IN_UUSD, "uusdc"),
+            ],
+        })
+        .build()
+        .unwrap();
+
+    let credit_manager = mock.rover.clone();
+    let vault_addr = deploy_vault_with_admin(
+        &mut mock.app,
+        &fund_manager_wallet,
+        &credit_manager,
+        Some(coin(mars_testing::MIN_VAULT_FEE_CREATION_IN_UUSD, "uusdc")),
         "uusdc",
     );
 
@@ -560,5 +570,4 @@
 
     let res = mock.create_fund_manager_account_with_error(&fund_manager_wallet, &vault_addr);
     assert_err(res, ContractError::VaultHasAdmin {});
->>>>>>> ba6c7a24
 }