--- conflicted
+++ resolved
@@ -57,12 +57,4 @@
         run: yarn compile-health-all
 
       - name: Check build
-<<<<<<< HEAD
-        run: yarn build
-
-      - name: Check react health example builds
-        working-directory: ./scripts/health/
-        run: yarn install && yarn build
-=======
-        run: yarn build
->>>>>>> 165900d8
+        run: yarn build