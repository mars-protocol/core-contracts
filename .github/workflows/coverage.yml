--- conflicted
+++ resolved
@@ -29,19 +29,8 @@
       - name: Compile workspace
         run: cargo make build
 
-<<<<<<< HEAD
       - name: Run test
         run: cargo make test
-=======
-      # FIXME: enable it one problem with `no space left fixed`
-      # - remove `target/release` deps
-      # - name: Cleanup
-      #   run: |
-      #     rm -rf target/release
-
-      # - name: Run test
-      #   run: cargo make test
->>>>>>> 56332368
 
       # disabled because of "no space left" error.
       # - name: Run test coverage
