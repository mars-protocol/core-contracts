--- conflicted
+++ resolved
@@ -1,10 +1,6 @@
 {
   "contract_name": "mars-address-provider",
-<<<<<<< HEAD
-  "contract_version": "2.2.1",
-=======
   "contract_version": "2.2.2",
->>>>>>> 174c96ae
   "idl_version": "1.0.0",
   "instantiate": {
     "$schema": "http://json-schema.org/draft-07/schema#",
@@ -128,17 +124,10 @@
             ]
           },
           {
-<<<<<<< HEAD
-            "description": "Health contract",
-            "type": "string",
-            "enum": [
-              "health"
-=======
             "description": "The address that shall receive the revenue share given to neutron (10%)",
             "type": "string",
             "enum": [
               "revenue_share"
->>>>>>> 174c96ae
             ]
           }
         ]
@@ -360,17 +349,10 @@
             ]
           },
           {
-<<<<<<< HEAD
-            "description": "Health contract",
-            "type": "string",
-            "enum": [
-              "health"
-=======
             "description": "The address that shall receive the revenue share given to neutron (10%)",
             "type": "string",
             "enum": [
               "revenue_share"
->>>>>>> 174c96ae
             ]
           }
         ]
@@ -460,17 +442,10 @@
               ]
             },
             {
-<<<<<<< HEAD
-              "description": "Health contract",
-              "type": "string",
-              "enum": [
-                "health"
-=======
               "description": "The address that shall receive the revenue share given to neutron (10%)",
               "type": "string",
               "enum": [
                 "revenue_share"
->>>>>>> 174c96ae
               ]
             }
           ]
@@ -563,17 +538,10 @@
               ]
             },
             {
-<<<<<<< HEAD
-              "description": "Health contract",
-              "type": "string",
-              "enum": [
-                "health"
-=======
               "description": "The address that shall receive the revenue share given to neutron (10%)",
               "type": "string",
               "enum": [
                 "revenue_share"
->>>>>>> 174c96ae
               ]
             }
           ]
@@ -666,17 +634,10 @@
               ]
             },
             {
-<<<<<<< HEAD
-              "description": "Health contract",
-              "type": "string",
-              "enum": [
-                "health"
-=======
               "description": "The address that shall receive the revenue share given to neutron (10%)",
               "type": "string",
               "enum": [
                 "revenue_share"
->>>>>>> 174c96ae
               ]
             }
           ]
