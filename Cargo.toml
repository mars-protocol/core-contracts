--- conflicted
+++ resolved
@@ -25,11 +25,8 @@
   "contracts/mock-pyth",
   "contracts/mock-red-bank",
   "contracts/mock-vault",
-<<<<<<< HEAD
   "contracts/mock-governance",
-=======
   "contracts/mock-lst-oracle",
->>>>>>> e02f39ca
 
   # packages
   "packages/chains/*",
