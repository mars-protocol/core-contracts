--- conflicted
+++ resolved
@@ -31,10 +31,7 @@
 mars-osmosis      = { workspace = true }
 mars-owner        = { workspace = true }
 mars-utils        = { workspace = true }
-<<<<<<< HEAD
-=======
 osmosis-std       = { workspace = true }
->>>>>>> 37417fb0
 schemars          = { workspace = true }
 serde             = { workspace = true }
 serde-json-wasm   = { workspace = true }
