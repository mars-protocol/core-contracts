use cosmwasm_schema::{cw_serde, QueryResponses};
use cosmwasm_std::{Addr, Decimal, Uint128};
use mars_owner::OwnerUpdate;

use crate::{params::AssetParamsBase, red_bank::InterestRateModel};

#[cw_serde]
pub struct InstantiateMsg {
    /// Contract's owner
    pub owner: String,
    /// Market configuration
    pub config: CreateOrUpdateConfig,
}

#[cw_serde]
pub enum ExecuteMsg {
    /// Manages owner state
    UpdateOwner(OwnerUpdate),

    /// Update contract config (only owner can call)
    UpdateConfig {
        config: CreateOrUpdateConfig,
    },

    /// Initialize or update an asset on the money market
    UpdateMarketParams(MarketParamsUpdate),

    /// Deposit native coins. Deposited coins must be sent in the transaction
    /// this call is made
    Deposit {
        /// Credit account id (Rover)
        account_id: Option<String>,

        /// Address that will receive the coins
        on_behalf_of: Option<String>,
    },

    /// Withdraw native coins
    Withdraw {
        /// Asset to withdraw
        denom: String,
        /// Amount to be withdrawn. If None is specified, the full amount will be withdrawn.
        amount: Option<Uint128>,
        /// The address where the withdrawn amount is sent
        recipient: Option<String>,
        /// Credit account id (Rover)
        account_id: Option<String>,
        // Withdraw action related to liquidation process initiated in credit manager.
        // This flag is used to identify different way for pricing assets during liquidation.
        liquidation_related: Option<bool>,
    },

    /// Borrow native coins. If borrow allowed, amount is added to caller's debt
    /// and sent to the address.
    Borrow {
        /// Asset to borrow
        denom: String,
        /// Amount to borrow
        amount: Uint128,
        /// The address where the borrowed amount is sent
        recipient: Option<String>,
    },

    /// Repay native coins loan. Coins used to repay must be sent in the
    /// transaction this call is made.
    Repay {
        /// Repay the funds for the user
        on_behalf_of: Option<String>,
    },

    /// Liquidate under-collateralized native loans. Coins used to repay must be sent in the
    /// transaction this call is made.
    ///
    /// The liquidator will receive collateral shares. To get the underlying asset, consider sending
    /// a separate `withdraw` execute message.
    Liquidate {
        /// The address of the borrower getting liquidated
        user: String,
        /// Denom of the collateral asset, which liquidator gets from the borrower
        collateral_denom: String,
        /// The address for receiving underlying collateral
        recipient: Option<String>,
    },

    /// Update (enable / disable) asset as collateral for the caller
    UpdateAssetCollateralStatus {
        /// Asset to update status for
        denom: String,
        /// Option to enable (true) / disable (false) asset as collateral
        enable: bool,
    },
}

#[cw_serde]
pub struct CreateOrUpdateConfig {
    pub address_provider: Option<String>,
}

#[cw_serde]
pub enum MarketParamsUpdate {
    AddOrUpdate {
        params: MarketParams,
    },
}

#[cw_serde]
pub struct MarketParams {
    pub denom: String,
    /// Portion of the borrow rate that is kept as protocol rewards
    pub reserve_factor: Option<Decimal>,
    /// Interest rate strategy to calculate borrow_rate and liquidity_rate
    pub interest_rate_model: Option<InterestRateModel>,
}

impl From<&AssetParamsBase<Addr>> for MarketParams {
    fn from(p: &AssetParamsBase<Addr>) -> Self {
        Self {
            denom: p.denom.clone(),
            reserve_factor: Some(p.reserve_factor),
            interest_rate_model: Some(p.interest_rate_model.clone()),
        }
    }
}

/// Migrate from V1 to V2, only owner can call
#[cw_serde]
pub enum MigrateV1ToV2 {
    /// Migrate collaterals in batches
    Collaterals {
        limit: u32,
    },
    /// Clears old V1 state once all batches are migrated or after a certain time
    ClearV1State {},
}

#[cw_serde]
#[derive(QueryResponses)]
pub enum QueryMsg {
    /// Get config
    #[returns(crate::red_bank::ConfigResponse)]
    Config {},

    /// Get asset market
    #[returns(crate::red_bank::Market)]
    Market {
        denom: String,
    },

    /// Get asset market with underlying collateral and debt amount
    #[returns(crate::red_bank::MarketV2Response)]
    MarketV2 {
        denom: String,
    },

    /// Enumerate markets with pagination
    #[returns(Vec<crate::red_bank::Market>)]
    Markets {
        start_after: Option<String>,
        limit: Option<u32>,
    },

    /// Enumerate marketsV2 with pagination
    #[returns(cw_paginate::PaginationResponse<crate::red_bank::MarketV2Response>)]
    MarketsV2 {
        start_after: Option<String>,
        limit: Option<u32>,
    },

    /// Get user debt position for a specific asset
    #[returns(crate::red_bank::UserDebtResponse)]
    UserDebt {
        user: String,
        denom: String,
    },

    /// Get all debt positions for a user
    #[returns(Vec<crate::red_bank::UserDebtResponse>)]
    UserDebts {
        user: String,
        start_after: Option<String>,
        limit: Option<u32>,
    },

    /// Get user collateral position for a specific asset
    #[returns(crate::red_bank::UserCollateralResponse)]
    UserCollateral {
        user: String,
        account_id: Option<String>,
        denom: String,
    },

    /// Get all collateral positions for a user
    #[returns(Vec<crate::red_bank::UserCollateralResponse>)]
    UserCollaterals {
        user: String,
        account_id: Option<String>,
        start_after: Option<String>,
        limit: Option<u32>,
    },

    /// Get all collateral positions for a user
    #[returns(crate::red_bank::PaginatedUserCollateralResponse)]
    UserCollateralsV2 {
        user: String,
        account_id: Option<String>,
        start_after: Option<String>,
        limit: Option<u32>,
    },

    /// Get user position
    #[returns(crate::red_bank::UserPositionResponse)]
    UserPosition {
        user: String,
        account_id: Option<String>,
    },

    /// Get user position for liquidation
    #[returns(crate::red_bank::UserPositionResponse)]
    UserPositionLiquidationPricing {
        user: String,
        account_id: Option<String>,
    },

    /// Get liquidity scaled amount for a given underlying asset amount.
    /// (i.e: how much scaled collateral is added if the given amount is deposited)
    #[returns(Uint128)]
    ScaledLiquidityAmount {
        denom: String,
        amount: Uint128,
    },

    /// Get equivalent scaled debt for a given underlying asset amount.
    /// (i.e: how much scaled debt is added if the given amount is borrowed)
    #[returns(Uint128)]
    ScaledDebtAmount {
        denom: String,
        amount: Uint128,
    },

    /// Get underlying asset amount for a given asset and scaled amount.
    /// (i.e. How much underlying asset will be released if withdrawing by burning a given scaled
    /// collateral amount stored in state.)
    #[returns(Uint128)]
    UnderlyingLiquidityAmount {
        denom: String,
        amount_scaled: Uint128,
    },

    /// Get underlying debt amount for a given asset and scaled amounts.
    /// (i.e: How much underlying asset needs to be repaid to cancel a given scaled debt
    /// amount stored in state)
    #[returns(Uint128)]
    UnderlyingDebtAmount {
        denom: String,
        amount_scaled: Uint128,
    },
}

#[cw_serde]
pub enum MigrateMsg {
    V2_2_0ToV2_3_0 {},
    V2_3_0ToV2_3_1 {},
<<<<<<< HEAD
    V2_3_1ToV2_3_3 {
        haircut: Decimal,
        market: String,
    },
=======
    V2_3_1ToV2_3_2 {},
>>>>>>> b1b35a1c
}<|MERGE_RESOLUTION|>--- conflicted
+++ resolved
@@ -260,12 +260,9 @@
 pub enum MigrateMsg {
     V2_2_0ToV2_3_0 {},
     V2_3_0ToV2_3_1 {},
-<<<<<<< HEAD
-    V2_3_1ToV2_3_3 {
+    V2_3_1ToV2_3_2 {},
+    V2_3_2ToV2_3_3 {
         haircut: Decimal,
         market: String,
     },
-=======
-    V2_3_1ToV2_3_2 {},
->>>>>>> b1b35a1c
 }