use std::default::Default;

use anyhow::Result as AnyResult;
use cosmwasm_std::{
    coin, coins, testing::MockApi, Addr, Coin, ContractInfoResponse, Decimal, Empty, Int128,
    StdError, StdResult, Timestamp, Uint128,
};
use cw721::TokensResponse;
use cw721_base::{Action::TransferOwnership, Ownership};
use cw_multi_test::{no_init, AppResponse, BankSudo, BasicAppBuilder, Executor, SudoMsg};
use cw_paginate::PaginationResponse;
use cw_vault_standard::{
    extensions::lockup::{LockupQueryMsg, UnlockingPosition},
    msg::{ExtensionQueryMsg, VaultStandardQueryMsg::VaultExtension},
};
use mars_mock_oracle::msg::{
    CoinPrice, ExecuteMsg as OracleExecuteMsg, InstantiateMsg as OracleInstantiateMsg,
};
use mars_mock_vault::{
    contract::DEFAULT_VAULT_TOKEN_PREFUND, msg::InstantiateMsg as VaultInstantiateMsg,
};
use mars_owner::OwnerUpdate;
use mars_types::{
    account_nft::{
        ExecuteMsg as NftExecuteMsg, InstantiateMsg as NftInstantiateMsg, NftConfigUpdates,
        QueryMsg as NftQueryMsg, UncheckedNftConfig,
    },
    adapters::{
        account_nft::AccountNftUnchecked,
        health::HealthContract,
        incentives::{Incentives, IncentivesUnchecked},
        oracle::{Oracle, OracleBase, OracleUnchecked},
        params::Params,
        perps::Perps,
        red_bank::RedBankUnchecked,
        swapper::{Swapper, SwapperBase},
        vault::{Vault, VaultPosition, VaultPositionValue as VPositionValue, VaultUnchecked},
        zapper::{Zapper, ZapperBase},
    },
    address_provider::{self, AddressResponseItem, MarsAddressType},
    credit_manager::{
        Account, Action, CallbackMsg, CoinBalanceResponseItem, ConfigResponse, ConfigUpdates,
        DebtShares, ExecuteMsg, InstantiateMsg, KeeperFeeConfig, Positions,
        QueryMsg::{self, EstimateProvideLiquidity, VaultPositionValue},
        SharesResponseItem, TriggerOrderResponse, VaultBinding, VaultPositionResponseItem,
        VaultUtilizationResponse,
    },
    health::{
        AccountKind, ExecuteMsg::UpdateConfig, HealthValuesResponse,
        InstantiateMsg as HealthInstantiateMsg, QueryMsg::HealthValues,
    },
    incentives::{
        ExecuteMsg::{BalanceChange, SetAssetIncentive},
        IncentiveKind,
        QueryMsg::{StakedAstroLpPosition, StakedAstroLpRewards, UserUnclaimedRewards},
        StakedLpPositionResponse,
    },
    oracle::{ActionKind, PriceResponse, QueryMsg::Price as OraclePrice},
    params::{
        AssetParams,
        AssetParamsUpdate::{self, AddOrUpdate},
        ExecuteMsg::{
            UpdateAssetParams, UpdateManagedVaultConfig, UpdatePerpParams, UpdateVaultConfig,
        },
        InstantiateMsg as ParamsInstantiateMsg, ManagedVaultConfigResponse,
        ManagedVaultConfigUpdate, PerpParamsUpdate, QueryMsg as ParamsQueryMsg, VaultConfig,
        VaultConfigUnchecked, VaultConfigUpdate,
    },
    perps::{
        self, Config, InstantiateMsg as PerpsInstantiateMsg, PnL, PositionResponse, TradingFee,
        VaultPositionResponse, VaultResponse,
    },
    red_bank::{
        self, InitOrUpdateAssetParams, InterestRateModel,
        QueryMsg::{UserCollateral, UserDebt},
        UserCollateralResponse, UserDebtResponse,
    },
    rewards_collector::{self, RewardConfig, TransferType},
    swapper::{
        EstimateExactInSwapResponse, InstantiateMsg as SwapperInstantiateMsg,
        QueryMsg::EstimateExactInSwap, SwapperRoute,
    },
};
use mars_vault::{
    msg::InstantiateMsg as ManagedVaultInstantiateMsg, performance_fee::PerformanceFeeConfig,
};
use mars_zapper_mock::msg::{InstantiateMsg as ZapperInstantiateMsg, LpConfig};

use super::{
    lp_token_info, mock_account_nft_contract, mock_address_provider_contract,
    mock_astro_incentives_contract, mock_health_contract, mock_incentives_contract,
    mock_managed_vault_contract, mock_oracle_contract, mock_params_contract, mock_perps_contract,
    mock_red_bank_contract, mock_rover_contract, mock_swapper_contract, mock_v2_zapper_contract,
    mock_vault_contract, AccountToFund, CoinInfo, VaultTestInfo, ASTRO_LP_DENOM,
};
use crate::{
    integration::mock_contracts::mock_rewards_collector_osmosis_contract,
    multitest::modules::token_factory::{CustomApp, TokenFactory},
};

pub const DEFAULT_RED_BANK_COIN_BALANCE: Uint128 = Uint128::new(100_000_000);

pub struct MockEnv {
    pub app: CustomApp,
    pub rover: Addr,
    pub mars_oracle: Addr,
    pub health_contract: HealthContract,
    pub incentives: Incentives,
    pub params: Params,
    pub perps: Perps,
    pub address_provider: Addr,
}

pub struct MockEnvBuilder {
    pub app: CustomApp,
    pub owner: Option<Addr>,
    pub emergency_owner: Option<Addr>,
    pub vault_configs: Option<Vec<VaultTestInfo>>,
    pub coin_params: Option<Vec<CoinInfo>>,
    pub address_provider: Option<Addr>,
    pub oracle: Option<Oracle>,
    pub params: Option<Params>,
    pub red_bank: Option<RedBankUnchecked>,
    pub incentives: Option<IncentivesUnchecked>,
    pub deploy_nft_contract: bool,
    pub set_nft_contract_minter: bool,
    pub accounts_to_fund: Vec<AccountToFund>,
    pub max_unlocking_positions: Option<Uint128>,
    pub max_slippage: Option<Decimal>,
    pub health_contract: Option<HealthContract>,
    pub evil_vault: Option<String>,
    pub target_vault_collateralization_ratio: Option<Decimal>,
    pub deleverage_enabled: Option<bool>,
    pub withdraw_enabled: Option<bool>,
    pub keeper_fee_config: Option<KeeperFeeConfig>,
    pub perps_liquidation_bonus_ratio: Option<Decimal>,
    pub perps_protocol_fee_ratio: Option<Decimal>,
}

#[allow(clippy::new_ret_no_self)]
impl MockEnv {
    pub fn new() -> MockEnvBuilder {
        let tf_default = TokenFactory::default();
        let app = BasicAppBuilder::new().with_stargate(tf_default).build(no_init);

        MockEnvBuilder {
            app,
            owner: None,
            emergency_owner: None,
            vault_configs: None,
            coin_params: None,
            address_provider: None,
            oracle: None,
            params: None,
            red_bank: None,
            incentives: None,
            deploy_nft_contract: true,
            set_nft_contract_minter: true,
            accounts_to_fund: vec![],
            max_unlocking_positions: None,
            max_slippage: None,
            health_contract: None,
            evil_vault: None,
            target_vault_collateralization_ratio: None,
            deleverage_enabled: None,
            withdraw_enabled: None,
            keeper_fee_config: None,
            perps_liquidation_bonus_ratio: None,
            perps_protocol_fee_ratio: None,
        }
    }

    pub fn increment_by_blocks(&mut self, num_of_blocks: u64) {
        self.app.update_block(|block| {
            block.height += num_of_blocks;
            // assume block time = 6 sec
            block.time = block.time.plus_seconds(num_of_blocks * 6);
        })
    }

    pub fn increment_by_time(&mut self, seconds: u64) {
        self.app.update_block(|block| {
            block.height += seconds / 6;
            // assume block time = 6 sec
            block.time = block.time.plus_seconds(seconds);
        })
    }

    pub fn set_block_time(&mut self, seconds: u64) {
        self.app.update_block(|block| {
            block.time = Timestamp::from_seconds(seconds);
        })
    }

    pub fn query_block_time(&self) -> u64 {
        self.app.block_info().time.seconds()
    }

    pub fn fund_addr(&mut self, addr: &Addr, funds: Vec<Coin>) {
        self.app
            .sudo(SudoMsg::Bank(BankSudo::Mint {
                to_address: addr.to_string(),
                amount: funds,
            }))
            .unwrap();
    }

    pub fn query_code_id(&self, addr: &Addr) -> u64 {
        let res: ContractInfoResponse = self.app.wrap().query_wasm_contract_info(addr).unwrap();
        res.code_id
    }

    //--------------------------------------------------------------------------------------------------
    // Execute Msgs
    //--------------------------------------------------------------------------------------------------

    pub fn update_credit_account(
        &mut self,
        account_id: &str,
        sender: &Addr,
        actions: Vec<Action>,
        send_funds: &[Coin],
    ) -> AnyResult<AppResponse> {
        self.update_credit_account_with_new_acc(
            Some(account_id.to_string()),
            None,
            sender,
            actions,
            send_funds,
        )
    }

    pub fn update_credit_account_with_new_acc(
        &mut self,
        account_id: Option<String>,
        account_kind: Option<AccountKind>,
        sender: &Addr,
        actions: Vec<Action>,
        send_funds: &[Coin],
    ) -> AnyResult<AppResponse> {
        self.app.execute_contract(
            sender.clone(),
            self.rover.clone(),
            &ExecuteMsg::UpdateCreditAccount {
                account_id,
                account_kind,
                actions,
            },
            send_funds,
        )
    }

    pub fn invoke_callback(
        &mut self,
        sender: &Addr,
        callback: CallbackMsg,
    ) -> AnyResult<AppResponse> {
        self.app.execute_contract(
            sender.clone(),
            self.rover.clone(),
            &ExecuteMsg::Callback(callback),
            &[],
        )
    }

    pub fn repay_from_wallet(
        &mut self,
        sender: &Addr,
        account_id: &str,
        funds: &[Coin],
    ) -> AnyResult<AppResponse> {
        self.app.execute_contract(
            sender.clone(),
            self.rover.clone(),
            &ExecuteMsg::RepayFromWallet {
                account_id: account_id.to_string(),
            },
            funds,
        )
    }

    pub fn execute_trigger_order(
        &mut self,
        sender: &Addr,
        account_id: &str,
        trigger_order_id: &str,
    ) -> AnyResult<AppResponse> {
        self.app.execute_contract(
            sender.clone(),
            self.rover.clone(),
            &ExecuteMsg::ExecuteTriggerOrder {
                account_id: account_id.to_string(),
                trigger_order_id: trigger_order_id.to_string(),
            },
            &[],
        )
    }

    pub fn update_config(
        &mut self,
        sender: &Addr,
        updates: ConfigUpdates,
    ) -> AnyResult<AppResponse> {
        self.app.execute_contract(
            sender.clone(),
            self.rover.clone(),
            &ExecuteMsg::UpdateConfig {
                updates,
            },
            &[],
        )
    }

    pub fn update_balance_after_deleverage(
        &mut self,
        sender: &Addr,
        funds: &[Coin],
        account_id: &str,
        pnl: PnL,
    ) -> AnyResult<AppResponse> {
        self.app.execute_contract(
            sender.clone(),
            self.rover.clone(),
            &ExecuteMsg::UpdateBalanceAfterDeleverage {
                account_id: account_id.to_string(),
                pnl,
            },
            funds,
        )
    }

    pub fn update_asset_params(&mut self, update: AssetParamsUpdate) {
        let config = self.query_config();
        self.app
            .execute_contract(
                Addr::unchecked(config.ownership.owner.unwrap()),
                Addr::unchecked(config.params),
                &UpdateAssetParams(update),
                &[],
            )
            .unwrap();
    }

    pub fn update_vault_params(&mut self, update: VaultConfigUpdate) {
        let config = self.query_config();
        self.app
            .execute_contract(
                Addr::unchecked(config.ownership.owner.unwrap()),
                Addr::unchecked(config.params),
                &UpdateVaultConfig(update),
                &[],
            )
            .unwrap();
    }

    pub fn update_perp_params(&mut self, update: PerpParamsUpdate) {
        let config = self.query_config();
        self.app
            .execute_contract(
                Addr::unchecked(config.ownership.owner.unwrap()),
                Addr::unchecked(config.params),
                &UpdatePerpParams(update),
                &[],
            )
            .unwrap();
    }

    pub fn update_managed_vault_config(&mut self, update: ManagedVaultConfigUpdate) {
        let config = self.query_config();
        self.app
            .execute_contract(
                Addr::unchecked(config.ownership.owner.unwrap()),
                Addr::unchecked(config.params),
                &UpdateManagedVaultConfig(update),
                &[],
            )
            .unwrap();
    }

    pub fn update_nft_config(
        &mut self,
        sender: &Addr,
        config: Option<NftConfigUpdates>,
        ownership: Option<cw721_base::Action>,
    ) -> AnyResult<AppResponse> {
        self.app.execute_contract(
            sender.clone(),
            self.rover.clone(),
            &ExecuteMsg::UpdateNftConfig {
                config,
                ownership,
            },
            &[],
        )
    }

    pub fn deploy_new_nft_contract(&mut self) -> AnyResult<AccountNftUnchecked> {
        let nft_minter = Addr::unchecked("original_nft_minter");
        let nft_contract = deploy_nft_contract(&mut self.app, &nft_minter);
        propose_new_nft_minter(
            &mut self.app,
            nft_contract.clone(),
            &nft_minter.clone(),
            &self.rover.clone(),
        );
        Ok(AccountNftUnchecked::new(nft_contract.to_string()))
    }

    pub fn create_credit_account(&mut self, sender: &Addr) -> AnyResult<String> {
        self._create_credit_account(sender, AccountKind::Default)
    }

    pub fn create_hls_account(&mut self, sender: &Addr) -> String {
        self._create_credit_account(sender, AccountKind::HighLeveredStrategy).unwrap()
    }

    pub fn create_fund_manager_account(&mut self, sender: &Addr, vault: &Addr) -> String {
        self._create_credit_account(
            sender,
            AccountKind::FundManager {
                vault_addr: vault.to_string(),
            },
        )
        .unwrap()
    }

    fn _create_credit_account(&mut self, sender: &Addr, kind: AccountKind) -> AnyResult<String> {
        let res = self.app.execute_contract(
            sender.clone(),
            self.rover.clone(),
            &ExecuteMsg::CreateCreditAccount(kind),
            &[],
        )?;
        Ok(self.get_account_id(res))
    }

    pub fn create_fund_manager_account_with_error(
        &mut self,
        sender: &Addr,
        vault: &Addr,
    ) -> AnyResult<AppResponse> {
        self.app.execute_contract(
            sender.clone(),
            self.rover.clone(),
            &ExecuteMsg::CreateCreditAccount(AccountKind::FundManager {
                vault_addr: vault.to_string(),
            }),
            &[],
        )
    }

    pub fn get_account_id(&mut self, res: AppResponse) -> String {
        let attr: Vec<&String> = res
            .events
            .iter()
            .flat_map(|event| &event.attributes)
            .filter(|attr| attr.key == "token_id")
            .map(|attr| &attr.value)
            .collect();

        assert_eq!(attr.len(), 1);
        attr.first().unwrap().to_string()
    }

    pub fn price_change(&mut self, coin: CoinPrice) {
        self.app
            .execute_contract(
                Addr::unchecked("anyone"),
                self.mars_oracle.clone(),
                &OracleExecuteMsg::ChangePrice(coin),
                &[],
            )
            .unwrap();
    }

    pub fn remove_price(&mut self, denom: &str, pricing: ActionKind) {
        self.app
            .execute_contract(
                Addr::unchecked("anyone"),
                self.mars_oracle.clone(),
                &OracleExecuteMsg::RemovePrice {
                    denom: denom.to_string(),
                    pricing,
                },
                &[],
            )
            .unwrap();
    }

    pub fn execute_callback(&mut self, sender: &Addr, msg: CallbackMsg) -> AnyResult<AppResponse> {
        self.app.execute_contract(
            sender.clone(),
            self.rover.clone(),
            &ExecuteMsg::Callback(msg),
            &[],
        )
    }

    pub fn update_owner(&mut self, sender: &Addr, update: OwnerUpdate) -> AnyResult<AppResponse> {
        self.app.execute_contract(
            sender.clone(),
            self.rover.clone(),
            &ExecuteMsg::UpdateOwner(update),
            &[],
        )
    }

    pub fn add_incentive_reward(&mut self, account_id: &str, kind: &IncentiveKind, coin: Coin) {
        // Register reward in mock contract
        self.app
            .execute_contract(
                self.rover.clone(),
                self.incentives.addr.clone(),
                &BalanceChange {
                    user_addr: self.rover.clone(),
                    account_id: Some(account_id.to_string()),
                    kind: kind.clone(),
                    denom: coin.denom.clone(),
                    user_amount: coin.amount,
                    total_amount: Default::default(),
                },
                &[],
            )
            .unwrap();

        // Mint token for incentives contract so it can be claimed
        self.app
            .sudo(SudoMsg::Bank(BankSudo::Mint {
                to_address: self.incentives.addr.to_string(),
                amount: vec![coin],
            }))
            .unwrap();
    }

    pub fn add_astro_incentive_reward(&mut self, account_id: &str, lp_denom: &str, coin: Coin) {
        // This is a bit of a hack to set up astroport lp rewards in our mock contract, using the existing API.
        self.app
            .execute_contract(
                self.rover.clone(),
                self.incentives.addr.clone(),
                &SetAssetIncentive {
                    kind: IncentiveKind::RedBank,
                    denom: lp_denom.to_string(),
                    incentive_denom: coin.denom.clone(),
                    // Emision per second is used for amount
                    emission_per_second: coin.amount,
                    // Start time is used for account_id. The account id is parsed as a u64
                    start_time: account_id.parse().unwrap(),
                    duration: Default::default(),
                },
                &[],
            )
            .unwrap();

        // Mint token for incentives contract so it can be claimed
        self.app
            .sudo(SudoMsg::Bank(BankSudo::Mint {
                to_address: self.incentives.addr.to_string(),
                amount: vec![coin],
            }))
            .unwrap();
    }

    pub fn deposit_to_perp_vault(
        &mut self,
        account_id: &str,
        coin: &Coin,
        max_shares_receivable: Option<Uint128>,
    ) -> AnyResult<AppResponse> {
        self.app.execute_contract(
            self.rover.clone(),
            self.perps.address().clone(),
            &perps::ExecuteMsg::Deposit {
                account_id: Some(account_id.to_string()),
                max_shares_receivable,
            },
            &[coin.clone()],
        )
    }

    pub fn deleverage(&mut self, account_id: &str, denom: &str) -> AnyResult<AppResponse> {
        self.app.execute_contract(
            self.rover.clone(),
            self.perps.address().clone(),
            &perps::ExecuteMsg::Deleverage {
                account_id: account_id.to_string(),
                denom: denom.to_string(),
            },
            &[],
        )
    }

    //--------------------------------------------------------------------------------------------------
    // Queries
    //--------------------------------------------------------------------------------------------------

    pub fn query_positions(&self, account_id: &str) -> Positions {
        self.query_positions_with_action(account_id, None).unwrap()
    }

    pub fn query_positions_with_action(
        &self,
        account_id: &str,
        action: Option<ActionKind>,
    ) -> Result<Positions, StdError> {
        self.app.wrap().query_wasm_smart(
            self.rover.clone(),
            &QueryMsg::Positions {
                account_id: account_id.to_string(),
                action,
            },
        )
    }

    pub fn query_health(&self, account_id: &str, action: ActionKind) -> HealthValuesResponse {
        self.app
            .wrap()
            .query_wasm_smart(
                self.health_contract.clone().address(),
                &HealthValues {
                    account_id: account_id.to_string(),
                    action,
                },
            )
            .unwrap()
    }

    pub fn query_unclaimed_astroport_rewards_for_lp(
        &self,
        account_id: &str,
        lp_denom: &str,
    ) -> Vec<Coin> {
        self.app
            .wrap()
            .query_wasm_smart(
                self.incentives.clone().addr,
                &StakedAstroLpRewards {
                    account_id: account_id.to_string(),
                    lp_denom: lp_denom.to_string(),
                },
            )
            .unwrap()
    }

    pub fn query_unclaimed_rewards(&self, account_id: &str) -> Vec<Coin> {
        self.app
            .wrap()
            .query_wasm_smart(
                self.incentives.clone().addr,
                &UserUnclaimedRewards {
                    user: self.rover.to_string(),
                    account_id: Some(account_id.to_string()),
                    start_after_kind: None,
                    start_after_denom: None,
                    start_after_incentive_denom: None,
                    limit: None,
                },
            )
            .unwrap()
    }

    pub fn query_staked_astro_lp_rewards(&self, account_id: &str, lp_denom: &str) -> Vec<Coin> {
        self.app
            .wrap()
            .query_wasm_smart(
                self.incentives.clone().addr,
                &StakedAstroLpRewards {
                    account_id: account_id.to_string(),
                    lp_denom: lp_denom.to_string(),
                },
            )
            .unwrap()
    }

    pub fn query_staked_lp_position(
        &self,
        account_id: &str,
        lp_denom: &str,
    ) -> StakedLpPositionResponse {
        self.app
            .wrap()
            .query_wasm_smart(
                self.incentives.clone().addr,
                &StakedAstroLpPosition {
                    account_id: account_id.to_string(),
                    lp_denom: lp_denom.to_string(),
                },
            )
            .unwrap()
    }

    pub fn query_balance(&self, addr: &Addr, denom: &str) -> Coin {
        self.app.wrap().query_balance(addr.clone(), denom).unwrap()
    }

    pub fn query_config(&self) -> ConfigResponse {
        self.app.wrap().query_wasm_smart(self.rover.clone(), &QueryMsg::Config {}).unwrap()
    }

    pub fn query_accounts(
        &self,
        owner: &str,
        start_after: Option<String>,
        limit: Option<u32>,
    ) -> Vec<Account> {
        self.app
            .wrap()
            .query_wasm_smart(
                self.rover.clone(),
                &QueryMsg::Accounts {
                    owner: owner.to_string(),
                    start_after,
                    limit,
                },
            )
            .unwrap()
    }

    pub fn query_account_kind(&self, account_id: &str) -> AccountKind {
        self.app
            .wrap()
            .query_wasm_smart(
                self.rover.clone(),
                &QueryMsg::AccountKind {
                    account_id: account_id.to_string(),
                },
            )
            .unwrap()
    }

    pub fn query_nft_config(&self) -> UncheckedNftConfig {
        let config = self.query_config();
        self.app
            .wrap()
            .query_wasm_smart(config.account_nft.unwrap(), &NftQueryMsg::Config {})
            .unwrap()
    }

    pub fn query_nft_ownership(&self) -> Ownership<Addr> {
        let config = self.query_config();
        self.app
            .wrap()
            .query_wasm_smart(config.account_nft.unwrap(), &NftQueryMsg::Ownership {})
            .unwrap()
    }

    pub fn query_rewards_collector_account(&self) -> String {
        let config = self.query_config();
        let response: TokensResponse = self
            .app
            .wrap()
            .query_wasm_smart(
                config.account_nft.unwrap(),
                &NftQueryMsg::Tokens {
                    owner: config.rewards_collector.unwrap().address,
                    start_after: None,
                    limit: None,
                },
            )
            .unwrap();
        response.tokens.first().unwrap().to_string()
    }

    pub fn query_vault_params(&self, vault_addr: &str) -> VaultConfig {
        self.app
            .wrap()
            .query_wasm_smart(
                self.params.address(),
                &ParamsQueryMsg::VaultConfig {
                    address: vault_addr.to_string(),
                },
            )
            .unwrap()
    }

    pub fn query_asset_params(&self, denom: &str) -> AssetParams {
        self.app
            .wrap()
            .query_wasm_smart(
                self.params.address(),
                &ParamsQueryMsg::AssetParams {
                    denom: denom.to_string(),
                },
            )
            .unwrap()
    }

    pub fn query_managed_vault_config(&self) -> ManagedVaultConfigResponse {
        self.app
            .wrap()
            .query_wasm_smart(self.params.address(), &ParamsQueryMsg::ManagedVaultConfig {})
            .unwrap()
    }

    pub fn query_all_vault_params(&self) -> Vec<VaultConfig> {
        self.app
            .wrap()
            .query_wasm_smart(
                self.params.address(),
                &ParamsQueryMsg::AllVaultConfigs {
                    start_after: None,
                    limit: Some(30), // Max limit
                },
            )
            .unwrap()
    }

    pub fn get_vault(&self, vault: &VaultTestInfo) -> VaultUnchecked {
        let vault_params = self.query_all_vault_params();
        let matched_vault = vault_params
            .iter()
            .find(|v| {
                let info = Vault::new(v.addr.clone()).query_info(&self.app.wrap()).unwrap();
                vault.vault_token_denom == info.vault_token
            })
            .unwrap();
        VaultUnchecked::new(matched_vault.addr.to_string())
    }

    pub fn query_vault_utilization(
        &self,
        vault: &VaultUnchecked,
    ) -> StdResult<VaultUtilizationResponse> {
        self.app.wrap().query_wasm_smart(
            self.rover.clone(),
            &QueryMsg::VaultUtilization {
                vault: vault.clone(),
            },
        )
    }

    pub fn query_all_vault_utilizations(
        &self,
        start_after: Option<String>,
        limit: Option<u32>,
    ) -> StdResult<PaginationResponse<VaultUtilizationResponse>> {
        self.app.wrap().query_wasm_smart(
            self.rover.clone(),
            &QueryMsg::AllVaultUtilizations {
                start_after,
                limit,
            },
        )
    }

    pub fn query_all_coin_balances(
        &self,
        start_after: Option<(String, String)>,
        limit: Option<u32>,
    ) -> Vec<CoinBalanceResponseItem> {
        self.app
            .wrap()
            .query_wasm_smart(
                self.rover.clone(),
                &QueryMsg::AllCoinBalances {
                    start_after,
                    limit,
                },
            )
            .unwrap()
    }

    pub fn query_all_debt_shares(
        &self,
        start_after: Option<(String, String)>,
        limit: Option<u32>,
    ) -> Vec<SharesResponseItem> {
        self.app
            .wrap()
            .query_wasm_smart(
                self.rover.clone(),
                &QueryMsg::AllDebtShares {
                    start_after,
                    limit,
                },
            )
            .unwrap()
    }

    pub fn query_all_total_debt_shares(
        &self,
        start_after: Option<String>,
        limit: Option<u32>,
    ) -> Vec<DebtShares> {
        self.app
            .wrap()
            .query_wasm_smart(
                self.rover.clone(),
                &QueryMsg::AllTotalDebtShares {
                    start_after,
                    limit,
                },
            )
            .unwrap()
    }

    pub fn query_total_debt_shares(&self, denom: &str) -> DebtShares {
        self.app
            .wrap()
            .query_wasm_smart(self.rover.clone(), &QueryMsg::TotalDebtShares(denom.to_string()))
            .unwrap()
    }

    pub fn query_red_bank_debt(&self, denom: &str) -> UserDebtResponse {
        let config = self.query_config();
        self.app
            .wrap()
            .query_wasm_smart(
                config.red_bank,
                &UserDebt {
                    user: self.rover.to_string(),
                    denom: denom.into(),
                },
            )
            .unwrap()
    }

    pub fn query_red_bank_collateral(
        &self,
        account_id: &str,
        denom: &str,
    ) -> UserCollateralResponse {
        let config = self.query_config();
        self.app
            .wrap()
            .query_wasm_smart(
                config.red_bank,
                &UserCollateral {
                    user: self.rover.to_string(),
                    account_id: Some(account_id.to_string()),
                    denom: denom.into(),
                },
            )
            .unwrap()
    }

    pub fn query_preview_redeem(&self, vault: &VaultUnchecked, shares: Uint128) -> Uint128 {
        vault
            .check(&MockApi::default())
            .unwrap()
            .query_preview_redeem(&self.app.wrap(), shares)
            .unwrap()
    }

    pub fn query_unlocking_position(&self, vault: &VaultUnchecked, id: u64) -> UnlockingPosition {
        vault
            .check(&MockApi::default())
            .unwrap()
            .query_unlocking_position(&self.app.wrap(), id)
            .unwrap()
    }

    pub fn query_unlocking_positions(
        &self,
        vault: &VaultUnchecked,
        addr: &Addr,
    ) -> Vec<UnlockingPosition> {
        self.app
            .wrap()
            .query_wasm_smart(
                vault.address.to_string(),
                &VaultExtension(ExtensionQueryMsg::Lockup(LockupQueryMsg::UnlockingPositions {
                    owner: addr.to_string(),
                    start_after: None,
                    limit: None,
                })),
            )
            .unwrap()
    }

    pub fn query_total_vault_coin_balance(&self, vault: &VaultUnchecked) -> Uint128 {
        let info = Vault::new(Addr::unchecked(vault.address.clone()))
            .query_info(&self.app.wrap())
            .unwrap();
        self.app.wrap().query_balance(self.rover.clone(), info.vault_token).unwrap().amount
    }

    pub fn query_all_vault_positions(
        &self,
        start_after: Option<(String, String)>,
        limit: Option<u32>,
    ) -> Vec<VaultPositionResponseItem> {
        self.app
            .wrap()
            .query_wasm_smart(
                self.rover.clone(),
                &QueryMsg::AllVaultPositions {
                    start_after,
                    limit,
                },
            )
            .unwrap()
    }

    pub fn query_trigger_orders_for_account(
        &self,
        account_id: String,
        start_after: Option<String>,
        limit: Option<u32>,
    ) -> PaginationResponse<TriggerOrderResponse> {
        self.app
            .wrap()
            .query_wasm_smart(
                self.rover.clone(),
                &QueryMsg::AllAccountTriggerOrders {
                    account_id,
                    start_after,
                    limit,
                },
            )
            .unwrap()
    }

    pub fn query_all_trigger_orders(
        &self,
        start_after: Option<(String, String)>,
        limit: Option<u32>,
    ) -> PaginationResponse<TriggerOrderResponse> {
        self.app
            .wrap()
            .query_wasm_smart(
                self.rover.clone(),
                &QueryMsg::AllTriggerOrders {
                    start_after,
                    limit,
                },
            )
            .unwrap()
    }

    pub fn query_swap_estimate(
        &self,
        coin_in: &Coin,
        denom_out: &str,
        route: SwapperRoute,
    ) -> EstimateExactInSwapResponse {
        self.query_swap_estimate_with_optional_route(coin_in, denom_out, Some(route))
    }

    pub fn query_swap_estimate_with_optional_route(
        &self,
        coin_in: &Coin,
        denom_out: &str,
        route: Option<SwapperRoute>,
    ) -> EstimateExactInSwapResponse {
        let config = self.query_config();
        self.app
            .wrap()
            .query_wasm_smart(
                config.swapper,
                &EstimateExactInSwap {
                    coin_in: coin_in.clone(),
                    denom_out: denom_out.to_string(),
                    route,
                },
            )
            .unwrap()
    }

    pub fn estimate_provide_liquidity(&self, lp_token_out: &str, coins_in: &[Coin]) -> Uint128 {
        let config = self.query_config();
        self.app
            .wrap()
            .query_wasm_smart(
                config.zapper,
                &EstimateProvideLiquidity {
                    lp_token_out: lp_token_out.to_string(),
                    coins_in: coins_in.to_vec(),
                },
            )
            .unwrap()
    }

    pub fn query_vault_position_value(
        &self,
        position: &VaultPosition,
    ) -> StdResult<VPositionValue> {
        self.app.wrap().query_wasm_smart(
            self.rover.clone(),
            &VaultPositionValue {
                vault_position: position.clone(),
            },
        )
    }

    pub fn query_price(&self, denom: &str) -> PriceResponse {
        self.app
            .wrap()
            .query_wasm_smart(
                self.mars_oracle.clone(),
                &OraclePrice {
                    kind: None,
                    denom: denom.to_string(),
                },
            )
            .unwrap()
    }

    pub fn query_vault_bindings(
        &self,
        start_after: Option<String>,
        limit: Option<u32>,
    ) -> StdResult<PaginationResponse<VaultBinding>> {
        self.app.wrap().query_wasm_smart(
            self.rover.clone(),
            &QueryMsg::VaultBindings {
                start_after,
                limit,
            },
        )
    }

    pub fn query_perp_position(&self, account_id: &str, denom: &str) -> PositionResponse {
        self.query_perp_position_with_modification_size(account_id, denom, None)
    }

    pub fn query_perp_position_with_modification_size(
        &self,
        account_id: &str,
        denom: &str,
        modification_size: Option<Int128>,
    ) -> PositionResponse {
        self.app
            .wrap()
            .query_wasm_smart(
                self.perps.address(),
                &perps::QueryMsg::Position {
                    account_id: account_id.to_string(),
                    denom: denom.to_string(),
                    order_size: modification_size,
                    reduce_only: None,
                },
            )
            .unwrap()
    }

    pub fn query_perp_opening_fee(&self, denom: &str, size: Int128) -> TradingFee {
        self.app
            .wrap()
            .query_wasm_smart(
                self.perps.address(),
                &perps::QueryMsg::OpeningFee {
                    denom: denom.to_string(),
                    size,
                },
            )
            .unwrap()
    }

    pub fn query_perp_config(&self) -> Config<String> {
        self.app.wrap().query_wasm_smart(self.perps.address(), &perps::QueryMsg::Config {}).unwrap()
    }

    pub fn query_perp_vault(&self, action: Option<ActionKind>) -> Result<VaultResponse, StdError> {
        self.app.wrap().query_wasm_smart(
            self.perps.address(),
            &perps::QueryMsg::Vault {
                action,
            },
        )
    }

    pub fn query_perp_vault_position(&self, acc_id: &str) -> Option<VaultPositionResponse> {
        self.app
            .wrap()
            .query_wasm_smart(
                self.perps.address(),
                &perps::QueryMsg::VaultPosition {
                    user_address: self.rover.to_string(),
                    account_id: Some(acc_id.to_string()),
                },
            )
            .unwrap()
    }

    pub fn query_address_provider(&self, address_type: MarsAddressType) -> Addr {
        let res: AddressResponseItem = self
            .app
            .wrap()
            .query_wasm_smart(
                self.address_provider.to_string(),
                &address_provider::QueryMsg::Address(address_type),
            )
            .unwrap();

        Addr::unchecked(res.address)
    }
}

impl MockEnvBuilder {
    pub fn build(mut self) -> AnyResult<MockEnv> {
        let rover = self.get_rover()?;
        self.set_emergency_owner(&rover);

        let addr_provider = self.get_address_provider();

        let mars_oracle = self.get_oracle();
        let incentives =
            Incentives::new(Addr::unchecked(self.get_incentives().address()), rover.clone());

        let params: mars_types::adapters::params::ParamsBase<Addr> = self.get_params_contract();
        self.add_params_to_contract();

        let health_contract = self.get_health_contract();
        self.update_health_contract_config(&rover);

        self.deploy_nft_contract(&rover);

        if self.deploy_nft_contract && self.set_nft_contract_minter {
            self.update_config(
                &rover,
                ConfigUpdates {
                    rewards_collector: Some("rewards_collector_contract".to_string()),
                    ..Default::default()
                },
            );
        }

        let perps = self.deploy_perps_contract();
        self.update_config(
            &rover,
            ConfigUpdates {
                perps: Some(perps.clone().into()),
                keeper_fee_config: Some(self.get_keeper_fee_config()),
                ..Default::default()
            },
        );

        self.fund_users();

        self.deploy_vaults();

        Ok(MockEnv {
            app: self.app,
            rover,
            mars_oracle: mars_oracle.address().clone(),
            health_contract,
            incentives,
            params,
            perps,
            address_provider: addr_provider,
        })
    }

    //--------------------------------------------------------------------------------------------------
    // Execute Msgs
    //--------------------------------------------------------------------------------------------------

    fn fund_users(&mut self) {
        for account in &self.accounts_to_fund {
            self.app
                .sudo(SudoMsg::Bank(BankSudo::Mint {
                    to_address: account.addr.to_string(),
                    amount: account.funds.clone(),
                }))
                .unwrap();
        }
    }

    fn deploy_nft_contract(&mut self, rover: &Addr) {
        let nft_minter = Addr::unchecked("original_nft_minter");

        if self.deploy_nft_contract {
            let nft_contract = deploy_nft_contract(&mut self.app, &nft_minter);
            if self.set_nft_contract_minter {
                propose_new_nft_minter(&mut self.app, nft_contract.clone(), &nft_minter, rover);
                self.update_config(
                    rover,
                    ConfigUpdates {
                        account_nft: Some(AccountNftUnchecked::new(nft_contract.to_string())),
                        ..Default::default()
                    },
                )
            }
        }
    }

    fn set_address(&mut self, address_type: MarsAddressType, address: Addr) {
        let address_provider_addr = self.get_address_provider();
        self.app
            .execute_contract(
                self.get_owner(),
                address_provider_addr,
                &address_provider::ExecuteMsg::SetAddress {
                    address_type,
                    address: address.into(),
                },
                &[],
            )
            .unwrap();
    }

    fn add_params_to_contract(&mut self) {
        let params_to_set = self.get_coin_params();
        let params_contract = self.get_params_contract();
        let red_bank_contract = self.get_red_bank();

        for coin_info in params_to_set {
            // initialize red bank market
            self.app
                .execute_contract(
                    Addr::unchecked("red_bank_contract_owner"),
                    Addr::unchecked(red_bank_contract.address()),
                    &red_bank::ExecuteMsg::InitAsset {
                        denom: coin_info.denom.clone(),
                        params: InitOrUpdateAssetParams {
                            reserve_factor: Some(Decimal::zero()),
                            interest_rate_model: Some(InterestRateModel::default()),
                        },
                    },
                    &[],
                )
                .unwrap();

            // save asset params to mars-params contract
            self.app
                .execute_contract(
                    self.get_owner(),
                    params_contract.address().clone(),
                    &UpdateAssetParams(AddOrUpdate {
                        params: coin_info.into(),
                    }),
                    &[],
                )
                .unwrap();
        }
    }

    pub fn set_emergency_owner(&mut self, rover: &Addr) {
        if let Some(eo) = self.emergency_owner.clone() {
            self.app
                .execute_contract(
                    self.get_owner(),
                    rover.clone(),
                    &ExecuteMsg::UpdateOwner(OwnerUpdate::SetEmergencyOwner {
                        emergency_owner: eo.to_string(),
                    }),
                    &[],
                )
                .unwrap();
        }
    }

    pub fn update_config(&mut self, rover: &Addr, updates: ConfigUpdates) {
        self.app
            .execute_contract(
                self.get_owner(),
                rover.clone(),
                &ExecuteMsg::UpdateConfig {
                    updates,
                },
                &[],
            )
            .unwrap();
    }

    //--------------------------------------------------------------------------------------------------
    // Get or defaults
    //--------------------------------------------------------------------------------------------------

    fn get_rover(&mut self) -> AnyResult<Addr> {
        let code_id = self.app.store_code(mock_rover_contract());
        let red_bank = self.get_red_bank();
        let incentives = self.get_incentives();
        let swapper = self.deploy_swapper().into();
        let max_unlocking_positions = self.get_max_unlocking_positions();
        let max_slippage = self.get_max_slippage();
        let perps_liquidation_bonus_ratio = self.get_perps_liquidation_ratio();

        let oracle = self.get_oracle().into();
        let zapper = self.deploy_zapper(&oracle)?.into();
        let health_contract = self.get_health_contract().into();
        let params = self.get_params_contract().into();
        let keeper_fee_config = self.get_keeper_fee_config();

        self.deploy_rewards_collector();
        self.deploy_astroport_incentives();

        let addr = self
            .app
            .instantiate_contract(
                code_id,
                self.get_owner(),
                &InstantiateMsg {
                    owner: self.get_owner().to_string(),
                    red_bank,
                    oracle,
                    max_unlocking_positions,
                    max_slippage,
                    swapper,
                    zapper,
                    health_contract,
                    params,
                    incentives,
                    keeper_fee_config,
                    perps_liquidation_bonus_ratio,
                },
                &[],
                "mock-rover-contract",
                None,
            )
            .unwrap();

        self.set_address(MarsAddressType::CreditManager, addr.clone());

        Ok(addr)
    }

    fn get_owner(&self) -> Addr {
        self.owner.clone().unwrap_or_else(|| Addr::unchecked("owner"))
    }

    fn get_address_provider(&mut self) -> Addr {
        if self.address_provider.is_none() {
            let addr = self.deploy_address_provider();
            self.address_provider = Some(addr);
        }
        self.address_provider.clone().unwrap()
    }

    fn deploy_address_provider(&mut self) -> Addr {
        let contract_code_id = self.app.store_code(mock_address_provider_contract());
        let owner = self.get_owner();

        self.app
            .instantiate_contract(
                contract_code_id,
                owner.clone(),
                &address_provider::InstantiateMsg {
                    owner: owner.into(),
                    prefix: "".into(),
                },
                &[],
                "mock-address-provider",
                None,
            )
            .unwrap()
    }

    fn get_oracle(&mut self) -> Oracle {
        if self.oracle.is_none() {
            let addr = self.deploy_oracle();
            self.oracle = Some(addr);
        }
        self.oracle.clone().unwrap()
    }

    fn deploy_oracle(&mut self) -> Oracle {
        let contract_code_id = self.app.store_code(mock_oracle_contract());
        let mut prices: Vec<CoinPrice> = self
            .get_coin_params()
            .iter()
            .map(|item| CoinPrice {
                pricing: ActionKind::Default,
                denom: item.denom.clone(),
                price: item.price,
            })
            .collect();

        // Don't override uusdc price if it's already set
        let usdc_price_set = prices.iter().any(|p| p.denom == "uusdc");
        if !usdc_price_set {
            prices.push(CoinPrice {
                pricing: ActionKind::Default,
                denom: "uusdc".to_string(),
                price: Decimal::from_atomics(12345u128, 4).unwrap(),
            });
        }

        // Ensures vault base token denoms are pricable in the oracle
        // even if they are not whitelisted in Rover
        let price_denoms = prices.iter().map(|c| c.denom.clone()).collect::<Vec<_>>();
        self.vault_configs.clone().unwrap_or_default().iter().for_each(|v| {
            if !price_denoms.contains(&v.base_token_denom) {
                prices.push(CoinPrice {
                    pricing: ActionKind::Default,
                    denom: v.base_token_denom.clone(),
                    price: Decimal::from_atomics(456u128, 5).unwrap(),
                });
            }
        });

        let addr = self
            .app
            .instantiate_contract(
                contract_code_id,
                Addr::unchecked("oracle_contract_owner"),
                &OracleInstantiateMsg {
                    prices,
                },
                &[],
                "mock-oracle",
                None,
            )
            .unwrap();

        self.set_address(MarsAddressType::Oracle, addr.clone());

        OracleBase::new(addr)
    }

    fn get_params_contract(&mut self) -> Params {
        if self.params.is_none() {
            let hc = self.deploy_params_contract();
            self.params = Some(hc);
        }
        self.params.clone().unwrap()
    }

    pub fn deploy_params_contract(&mut self) -> Params {
        let contract_code_id = self.app.store_code(mock_params_contract());
        let owner = self.get_owner();
        let address_provider = self.get_address_provider();

        let addr = self
            .app
            .instantiate_contract(
                contract_code_id,
                owner.clone(),
                &ParamsInstantiateMsg {
                    owner: owner.to_string(),
                    risk_manager: None,
                    address_provider: address_provider.into(),
                    max_perp_params: 40,
                },
                &[],
                "mock-params-contract",
                Some(owner.to_string()),
            )
            .unwrap();

        self.set_address(MarsAddressType::Params, addr.clone());

        Params::new(addr)
    }

    fn deploy_perps_contract(&mut self) -> Perps {
        let contract_code_id = self.app.store_code(mock_perps_contract());
        let owner = self.get_owner();
        let address_provider = self.get_address_provider();
        let target_vault_collateralization_ratio = self.get_target_vault_collateralization_ratio();
        let deleverage_enabled = self.get_delegerage_enabled();
        let vault_withdraw_enabled = self.get_withdraw_enabled();
        let perps_protocol_fee_ratio = self.get_perps_protocol_fee_ratio();
        let addr = self
            .app
            .instantiate_contract(
                contract_code_id,
                owner.clone(),
                &PerpsInstantiateMsg {
                    address_provider: address_provider.into(),
                    base_denom: "uusdc".to_string(),
                    cooldown_period: 360,
                    max_positions: 4,
                    protocol_fee_rate: perps_protocol_fee_ratio,
                    target_vault_collateralization_ratio,
                    deleverage_enabled,
                    vault_withdraw_enabled,
                    max_unlocks: 5,
                },
                &[],
                "mock-perps-contract",
                Some(owner.to_string()),
            )
            .unwrap();

        self.set_address(MarsAddressType::Perps, addr.clone());

        Perps::new(addr)
    }

    fn get_health_contract(&mut self) -> HealthContract {
        if self.health_contract.is_none() {
            let hc = self.deploy_health_contract();
            self.health_contract = Some(hc);
        }
        self.health_contract.clone().unwrap()
    }

    pub fn deploy_health_contract(&mut self) -> HealthContract {
        let contract_code_id = self.app.store_code(mock_health_contract());
        let owner = self.get_owner();

        let addr = self
            .app
            .instantiate_contract(
                contract_code_id,
                owner.clone(),
                &HealthInstantiateMsg {
                    owner: owner.to_string(),
                    credit_manager: None,
                },
                &[],
                "mock-health-contract",
                Some(owner.to_string()),
            )
            .unwrap();

        HealthContract::new(addr)
    }

    fn update_health_contract_config(&mut self, cm_addr: &Addr) {
        let health_contract = self.get_health_contract();

        self.app
            .execute_contract(
                self.get_owner(),
                health_contract.address().clone(),
                &UpdateConfig {
                    credit_manager: cm_addr.to_string(),
                },
                &[],
            )
            .unwrap();
    }

    fn get_red_bank(&mut self) -> RedBankUnchecked {
        if self.red_bank.is_none() {
            let rb = self.deploy_red_bank();
            self.red_bank = Some(rb);
        }
        self.red_bank.clone().unwrap()
    }

    pub fn deploy_red_bank(&mut self) -> RedBankUnchecked {
        let contract_code_id = self.app.store_code(mock_red_bank_contract());
        let addr = self
            .app
            .instantiate_contract(
                contract_code_id,
                Addr::unchecked("red_bank_contract_owner"),
                &Empty {},
                &[],
                "mock-red-bank",
                None,
            )
            .unwrap();

        // fund red bank with whitelisted coins
        if !self.get_coin_params().is_empty() {
            self.app
                .sudo(SudoMsg::Bank(BankSudo::Mint {
                    to_address: addr.to_string(),
                    amount: self
                        .get_coin_params()
                        .iter()
                        .map(|info| info.to_coin(DEFAULT_RED_BANK_COIN_BALANCE.u128()))
                        .collect(),
                }))
                .unwrap();
        }

        self.set_address(MarsAddressType::RedBank, addr.clone());

        RedBankUnchecked::new(addr.to_string())
    }

    fn get_incentives(&mut self) -> IncentivesUnchecked {
        if self.incentives.is_none() {
            let rb = self.deploy_incentives();
            self.incentives = Some(rb);
        }
        self.incentives.clone().unwrap()
    }

    pub fn deploy_incentives(&mut self) -> IncentivesUnchecked {
        let contract_code_id = self.app.store_code(mock_incentives_contract());
        let addr = self
            .app
            .instantiate_contract(
                contract_code_id,
                Addr::unchecked("incentives_contract_owner"),
                &Empty {},
                &[],
                "mock-incentives",
                None,
            )
            .unwrap();

        self.set_address(MarsAddressType::Incentives, addr.clone());

        IncentivesUnchecked::new(addr.to_string())
    }

    pub fn deploy_astroport_incentives(&mut self) -> Addr {
        let code_id = self.app.store_code(mock_astro_incentives_contract());
        let addr = self
            .app
            .instantiate_contract(
                code_id,
                Addr::unchecked("astroport_incentives_owner"),
                &Empty {},
                &[],
                "mock-astroport-incentives",
                None,
            )
            .unwrap();

        self.set_address(MarsAddressType::AstroportIncentives, addr.clone());

        addr
    }

    fn deploy_vault(&mut self, vault: &VaultTestInfo) -> Addr {
        let code_id = self.app.store_code(mock_vault_contract());
        let oracle = self.get_oracle().into();
        let vault_addr = self
            .app
            .instantiate_contract(
                code_id,
                Addr::unchecked("vault-instantiator"),
                &VaultInstantiateMsg {
                    vault_token_denom: vault.clone().vault_token_denom,
                    lockup: vault.lockup,
                    base_token_denom: vault.clone().base_token_denom,
                    oracle,
                    is_evil: self.evil_vault.clone(),
                },
                &[],
                "mock-vault",
                None,
            )
            .unwrap();
        self.fund_vault(&vault_addr, &vault.vault_token_denom);

        let params = self.get_params_contract();

        self.app
            .execute_contract(
                self.get_owner(),
                params.address().clone(),
                &UpdateVaultConfig(VaultConfigUpdate::AddOrUpdate {
                    config: VaultConfigUnchecked {
                        addr: vault_addr.to_string(),
                        deposit_cap: vault.deposit_cap.clone(),
                        max_loan_to_value: vault.max_ltv,
                        liquidation_threshold: vault.liquidation_threshold,
                        whitelisted: vault.whitelisted,
                        hls: vault.hls.clone(),
                    },
                }),
                &[],
            )
            .unwrap();

        vault_addr
    }

    fn deploy_rewards_collector(&mut self) -> Addr {
        let code_id = self.app.store_code(mock_rewards_collector_osmosis_contract());
        let owner = self.get_owner();
        let address_provider = self.get_address_provider();

        let addr = self
            .app
            .instantiate_contract(
                code_id,
                owner.clone(),
                &rewards_collector::InstantiateMsg {
                    owner: owner.clone().to_string(),
                    address_provider: address_provider.to_string(),
                    safety_tax_rate: Default::default(),
                    revenue_share_tax_rate: Default::default(),
                    safety_fund_config: RewardConfig {
                        target_denom: "uusdc".to_string(),
                        transfer_type: TransferType::Bank,
                    },
                    revenue_share_config: RewardConfig {
                        target_denom: "uusdc".to_string(),
                        transfer_type: TransferType::Bank,
                    },
                    fee_collector_config: RewardConfig {
                        target_denom: "umars".to_string(),
                        transfer_type: TransferType::Bank,
                    },
                    channel_id: "".to_string(),
                    timeout_seconds: 1,
                    slippage_tolerance: Default::default(),
                },
                &[],
                "mock-rewards-collector",
                None,
            )
            .unwrap();

        self.set_address(MarsAddressType::RewardsCollector, addr.clone());

        addr
    }

    fn deploy_swapper(&mut self) -> Swapper {
        let code_id = self.app.store_code(mock_swapper_contract());
        let addr = self
            .app
            .instantiate_contract(
                code_id,
                Addr::unchecked("swapper-instantiator"),
                &SwapperInstantiateMsg {
                    owner: self.get_owner().to_string(),
                },
                &[],
                "mock-vault",
                None,
            )
            .unwrap();
        // Fund with osmo to simulate swaps
        self.app
            .sudo(SudoMsg::Bank(BankSudo::Mint {
                to_address: addr.to_string(),
                amount: coins(1_000_000, "uosmo"),
            }))
            .unwrap();
        SwapperBase::new(addr)
    }

    fn deploy_zapper(&mut self, oracle: &OracleUnchecked) -> AnyResult<Zapper> {
        let code_id = self.app.store_code(mock_v2_zapper_contract());
        let lp_token = lp_token_info();
        let addr = self.app.instantiate_contract(
            code_id,
            Addr::unchecked("zapper-instantiator"),
            &ZapperInstantiateMsg {
                oracle: oracle.clone(),
                lp_configs: vec![
                    LpConfig {
                        lp_token_denom: lp_token.denom.to_string(),
                        lp_pair_denoms: ("uatom".to_string(), "uosmo".to_string()),
                    },
                    LpConfig {
                        lp_token_denom: ASTRO_LP_DENOM.to_string(),
                        lp_pair_denoms: ("ujake".to_string(), "uosmo".to_string()),
                    },
                ],
            },
            &[],
            "mock-vault",
            None,
        )?;
        // Fund with lp tokens to simulate mints
        self.app
            .sudo(SudoMsg::Bank(BankSudo::Mint {
                to_address: addr.to_string(),
                amount: vec![coin(10_000_000, lp_token.denom), coin(10_000_000, ASTRO_LP_DENOM)],
            }))
            .unwrap();
        Ok(ZapperBase::new(addr))
    }

    /// cw-multi-test does not yet have the ability to mint sdk coins. For this reason,
    /// this contract expects to be pre-funded with vault tokens and it will simulate the mint.
    fn fund_vault(&mut self, vault_addr: &Addr, denom: &str) {
        self.app
            .sudo(SudoMsg::Bank(BankSudo::Mint {
                to_address: vault_addr.to_string(),
                amount: vec![Coin {
                    denom: denom.into(),
                    amount: DEFAULT_VAULT_TOKEN_PREFUND,
                }],
            }))
            .unwrap();
    }

    fn deploy_vaults(&mut self) -> Vec<Addr> {
        self.vault_configs
            .clone()
            .unwrap_or_default()
            .iter()
            .map(|v| self.deploy_vault(v))
            .collect()
    }

    fn get_keeper_fee_config(&self) -> KeeperFeeConfig {
        self.keeper_fee_config.clone().unwrap_or(KeeperFeeConfig {
            min_fee: coin(1000000, "uusdc"),
        })
    }

    fn get_coin_params(&self) -> Vec<CoinInfo> {
        self.coin_params.clone().unwrap_or_default()
    }

    fn get_max_unlocking_positions(&self) -> Uint128 {
        self.max_unlocking_positions.unwrap_or_else(|| Uint128::new(100))
    }

    fn get_max_slippage(&self) -> Decimal {
        self.max_slippage.unwrap_or_else(|| Decimal::percent(99))
    }

    fn get_perps_liquidation_ratio(&self) -> Decimal {
        self.perps_liquidation_bonus_ratio.unwrap_or_else(|| Decimal::percent(60))
    }

    fn get_target_vault_collateralization_ratio(&self) -> Decimal {
        self.target_vault_collateralization_ratio.unwrap_or_else(|| Decimal::percent(125))
    }

    fn get_delegerage_enabled(&self) -> bool {
        self.deleverage_enabled.unwrap_or(true)
    }

    fn get_withdraw_enabled(&self) -> bool {
        self.withdraw_enabled.unwrap_or(true)
    }

    fn get_perps_protocol_fee_ratio(&self) -> Decimal {
        self.perps_protocol_fee_ratio.unwrap_or_else(|| Decimal::percent(0))
    }

    //--------------------------------------------------------------------------------------------------
    // Setter functions
    //--------------------------------------------------------------------------------------------------

    pub fn fund_account(mut self, account: AccountToFund) -> Self {
        self.accounts_to_fund.push(account);
        self
    }

    pub fn fund_accounts(mut self, addrs: Vec<Addr>, coins: Vec<Coin>) -> Self {
        for addr in addrs {
            self.accounts_to_fund.push(AccountToFund {
                addr,
                funds: coins.clone(),
            });
        }
        self
    }

    pub fn owner(mut self, owner: &str) -> Self {
        self.owner = Some(Addr::unchecked(owner));
        self
    }

    pub fn vault_configs(mut self, vault_configs: &[VaultTestInfo]) -> Self {
        self.vault_configs = Some(vault_configs.to_vec());
        self
    }

    pub fn set_params(mut self, coins: &[CoinInfo]) -> Self {
        self.coin_params = Some(coins.to_vec());
        self
    }

    pub fn params_contract(mut self, params: &str) -> Self {
        self.params = Some(Params::new(Addr::unchecked(params)));
        self
    }

    pub fn health_contract(mut self, health: &str) -> Self {
        self.health_contract = Some(HealthContract::new(Addr::unchecked(health)));
        self
    }

    pub fn red_bank(mut self, red_bank: &str) -> Self {
        self.red_bank = Some(RedBankUnchecked::new(red_bank.to_string()));
        self
    }

    pub fn oracle(mut self, addr: &str) -> Self {
        self.oracle = Some(OracleBase::new(Addr::unchecked(addr)));
        self
    }

    pub fn params(mut self, addr: &str) -> Self {
        self.params = Some(Params::new(Addr::unchecked(addr)));
        self
    }

    pub fn keeper_fee_config(mut self, config: KeeperFeeConfig) -> Self {
        self.keeper_fee_config = Some(config);
        self
    }

    pub fn no_nft_contract(mut self) -> Self {
        self.deploy_nft_contract = false;
        self
    }

    pub fn no_nft_contract_minter(mut self) -> Self {
        self.set_nft_contract_minter = false;
        self
    }

    pub fn max_unlocking_positions(mut self, max: u128) -> Self {
        self.max_unlocking_positions = Some(Uint128::new(max));
        self
    }

    pub fn max_slippage(mut self, max: Decimal) -> Self {
        self.max_slippage = Some(max);
        self
    }

    pub fn perps_liquidation_bonus_ratio(mut self, lb_ratio: Decimal) -> Self {
        self.perps_liquidation_bonus_ratio = Some(lb_ratio);
        self
    }

    pub fn evil_vault(mut self, credit_account: &str) -> Self {
        self.evil_vault = Some(credit_account.to_string());
        self
    }

    pub fn target_vault_collaterization_ratio(mut self, ratio: Decimal) -> Self {
        self.target_vault_collateralization_ratio = Some(ratio);
        self
    }

    pub fn deleverage_enabled(mut self, enabled: bool) -> Self {
        self.deleverage_enabled = Some(enabled);
        self
    }

    pub fn perps_protocol_fee_ratio(mut self, ratio: Decimal) -> Self {
        self.perps_protocol_fee_ratio = Some(ratio);
        self
    }
}

//--------------------------------------------------------------------------------------------------
// Shared utils between MockBuilder & MockEnv
//--------------------------------------------------------------------------------------------------

fn deploy_nft_contract(app: &mut CustomApp, minter: &Addr) -> Addr {
    let nft_contract_code_id = app.store_code(mock_account_nft_contract());
    app.instantiate_contract(
        nft_contract_code_id,
        minter.clone(),
        &NftInstantiateMsg {
            max_value_for_burn: Default::default(),
            health_contract: None,
            name: "Rover Credit Account".to_string(),
            symbol: "RCA".to_string(),
            minter: minter.to_string(),
            credit_manager_contract: None,
        },
        &[],
        "manager-mock-account-nft",
        None,
    )
    .unwrap()
}

fn propose_new_nft_minter(
    app: &mut CustomApp,
    nft_contract: Addr,
    old_minter: &Addr,
    new_minter: &Addr,
) {
    let proposal_msg: NftExecuteMsg = NftExecuteMsg::UpdateOwnership(TransferOwnership {
        new_owner: new_minter.into(),
        expiry: None,
    });
    app.execute_contract(old_minter.clone(), nft_contract, &proposal_msg, &[]).unwrap();
}

pub fn deploy_managed_vault(
    app: &mut CustomApp,
    sender: &Addr,
    credit_manager: &Addr,
    creation_fee: Option<Coin>,
) -> Addr {
    deploy_managed_vault_with_performance_fee(
        app,
        sender,
        credit_manager,
        60,
        PerformanceFeeConfig {
            fee_rate: Decimal::zero(),
            withdrawal_interval: 0,
        },
<<<<<<< HEAD
        creation_fee,
=======
        "uusdc",
>>>>>>> 17539139
    )
}

pub fn deploy_managed_vault_with_performance_fee(
    app: &mut CustomApp,
    sender: &Addr,
    credit_manager: &Addr,
    cooldown_period: u64,
    pf_config: PerformanceFeeConfig,
<<<<<<< HEAD
    creation_fee: Option<Coin>,
=======
    base_denom: &str,
>>>>>>> 17539139
) -> Addr {
    let mut funds = vec![];
    funds.push(coin(10_000_000, "untrn")); // Token Factory fee for minting new denom. Configured in the Token Factory module in `mars-testing` package.
    if let Some(creation_fee) = creation_fee {
        funds.push(creation_fee);
    }

    let contract_code_id = app.store_code(mock_managed_vault_contract());
    app.instantiate_contract(
        contract_code_id,
        sender.clone(),
        &ManagedVaultInstantiateMsg {
            base_token: base_denom.to_string(),
            vault_token_subdenom: "vault".to_string(),
            title: None,
            subtitle: None,
            description: None,
            credit_manager: credit_manager.to_string(),
            cooldown_period,
            performance_fee_config: pf_config,
        },
        &funds,
        "mock-managed-vault",
        None,
    )
    .unwrap()
}<|MERGE_RESOLUTION|>--- conflicted
+++ resolved
@@ -2069,11 +2069,8 @@
             fee_rate: Decimal::zero(),
             withdrawal_interval: 0,
         },
-<<<<<<< HEAD
+        "uusdc",
         creation_fee,
-=======
-        "uusdc",
->>>>>>> 17539139
     )
 }
 
@@ -2083,11 +2080,8 @@
     credit_manager: &Addr,
     cooldown_period: u64,
     pf_config: PerformanceFeeConfig,
-<<<<<<< HEAD
+    base_denom: &str,
     creation_fee: Option<Coin>,
-=======
-    base_denom: &str,
->>>>>>> 17539139
 ) -> Addr {
     let mut funds = vec![];
     funds.push(coin(10_000_000, "untrn")); // Token Factory fee for minting new denom. Configured in the Token Factory module in `mars-testing` package.
