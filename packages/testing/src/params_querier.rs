--- conflicted
+++ resolved
@@ -1,10 +1,6 @@
 use std::collections::HashMap;
 
-<<<<<<< HEAD
-use cosmwasm_std::{to_binary, Binary, Coin, ContractResult, QuerierResult, Uint128};
-=======
-use cosmwasm_std::{to_json_binary, Binary, Coin, ContractResult, Decimal, QuerierResult, Uint128};
->>>>>>> 37417fb0
+use cosmwasm_std::{to_json_binary, Binary, Coin, ContractResult, QuerierResult, Uint128};
 use mars_types::params::{AssetParams, QueryMsg};
 
 #[derive(Default)]
@@ -16,10 +12,6 @@
 impl ParamsQuerier {
     pub fn handle_query(&self, query: QueryMsg) -> QuerierResult {
         let ret: ContractResult<Binary> = match query {
-<<<<<<< HEAD
-=======
-            QueryMsg::TargetHealthFactor {} => to_json_binary(&self.target_health_factor).into(),
->>>>>>> 37417fb0
             QueryMsg::AssetParams {
                 denom,
             } => match self.params.get(&denom) {
